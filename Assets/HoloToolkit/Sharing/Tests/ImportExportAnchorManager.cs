﻿// Copyright (c) Microsoft Corporation. All rights reserved.
// Licensed under the MIT License. See LICENSE in the project root for license information.

using HoloToolkit.Sharing;
using HoloToolkit.Unity;
using System;
using System.Collections.Generic;
using UnityEngine;
using UnityEngine.VR.WSA;
using UnityEngine.VR.WSA.Persistence;
using UnityEngine.VR.WSA.Sharing;

namespace HoloToolkit.Sharing
{
    /// <summary>
    /// Manages creating anchors and sharing the anchors with other clients.
    /// </summary>
<<<<<<< HEAD
    public class ImportExportAnchorManager : Singleton<ImportExportAnchorManager>
=======
    private enum ImportExportState
>>>>>>> 36a2e7b3
    {
        /// <summary>
        /// Enum to track the progress through establishing a shared coordinate system.
        /// </summary>
        enum ImportExportState
        {
            // Overall states
            Start,
            Ready,
            Failed,
            // AnchorStore values
            AnchorStore_Initializing,
            AnchorStore_Initialized,
            RoomApiInitialized,
            // Anchor creation values
            InitialAnchorRequired,
            CreatingInitialAnchor,
            ReadyToExportInitialAnchor,
            UploadingInitialAnchor,
            // Anchor values
            DataRequested,
            DataReady,
            Importing
        }

<<<<<<< HEAD
        private ImportExportState currentState = ImportExportState.Start;
=======
    private ImportExportState currentState = ImportExportState.Start;
>>>>>>> 36a2e7b3

        public string StateName
        {
            get
            {
                return currentState.ToString();
            }
        }

        public bool AnchorEstablished
        {
            get
            {
                return currentState == ImportExportState.Ready;
            }
        }
<<<<<<< HEAD

        public long RoomID
        {
            get
            {
                return roomID;
            }

            set
            {
                if (currentRoom == null)
                {
                    roomID = value;
                }
            }
        }

        /// <summary>
        /// Called once the anchor has fully uploaded
        /// </summary>
        public event Action<bool> AnchorUploaded;

        /// <summary>
        /// Called when the anchor has been loaded
        /// </summary>
        public event Action AnchorLoaded;

        /// <summary>
        /// Indicates if the room should kept around even after all users leave
        /// </summary>
        public bool KeepRoomAlive = false;

        /// <summary>
        /// Cached point to the sharing stage.
        /// </summary>
        private SharingStage sharingStage;

        /// <summary>
        /// Room name to join
        /// </summary>
        public string RoomName = "DefaultRoom";

        /// <summary>
        /// WorldAnchorTransferBatch is the primary object in serializing/deserializing anchors.
        /// </summary>
        private WorldAnchorTransferBatch sharedAnchorInterface;

        /// <summary>
        /// Keeps track of stored anchor data blob.
        /// </summary>
        private byte[] rawAnchorData = null;

        /// <summary>
        /// Keeps track of locally stored anchors.
        /// </summary>
        private WorldAnchorStore anchorStore = null;

        /// <summary>
        /// Keeps track of the name of the anchor we are exporting.
        /// </summary>
        private string exportingAnchorName { get; set; }

        /// <summary>
        /// The datablob of the anchor.
        /// </summary>
        private List<byte> exportingAnchorBytes = new List<byte>();

        /// <summary>
        /// Keeps track of if the sharing service is ready.
        /// We need the sharing service to be ready so we can
        /// upload and download data for sharing anchors.
        /// </summary>
        private bool sharingServiceReady = false;

        /// <summary>
        /// The room manager API for the sharing service.
        /// </summary>
        private RoomManager roomManager;

        /// <summary>
        /// Keeps track of the current room we are connected to.  Anchors
        /// are kept in rooms.
        /// </summary>
        private Room currentRoom;

        /// <summary>
        /// Sometimes we'll see a really small anchor blob get generated.
        /// These tend to not work, so we have a minimum trustable size.
        /// </summary>
        const uint minTrustworthySerializedAnchorDataSize = 100000;

        /// <summary>
        /// Some room ID for indicating which room we are in.
        /// </summary>
        private long roomID = 8675309;

        /// <summary>
        /// Provides updates when anchor data is uploaded/downloaded.
        /// </summary>
        RoomManagerAdapter roomManagerCallbacks;

        private void Start()
        {
            Debug.Log("Import Export Manager starting");

            currentState = ImportExportState.Ready;

            // We need to get our local anchor store started up.
            currentState = ImportExportState.AnchorStore_Initializing;
            WorldAnchorStore.GetAsync(AnchorStoreReady);

            // We will register for session joined and left to indicate when the sharing service
            // is ready for us to make room related requests.
            sharingStage = SharingStage.Instance;
            sharingStage.SessionsTracker.CurrentUserJoined += CurrentUserJoinedSession;
            sharingStage.SessionsTracker.CurrentUserLeft += CurrentUserLeftSession;

            // Setup the room manager callbacks.
            roomManager = sharingStage.Manager.GetRoomManager();
            roomManagerCallbacks = new RoomManagerAdapter();

            roomManagerCallbacks.AnchorsDownloadedEvent += RoomManagerCallbacks_AnchorsDownloaded;
            roomManagerCallbacks.AnchorUploadedEvent += RoomManagerCallbacks_AnchorUploaded;
            roomManager.AddListener(roomManagerCallbacks);
        }

        protected override void OnDestroy()
        {
            if (sharingStage.SessionsTracker != null)
            {
                sharingStage.SessionsTracker.CurrentUserJoined -= CurrentUserJoinedSession;
                sharingStage.SessionsTracker.CurrentUserLeft -= CurrentUserLeftSession;
            }

            if (roomManagerCallbacks != null)
            {
                roomManagerCallbacks.AnchorsDownloadedEvent -= RoomManagerCallbacks_AnchorsDownloaded;
                roomManagerCallbacks.AnchorUploadedEvent -= RoomManagerCallbacks_AnchorUploaded;

                if (roomManager != null)
                {
                    roomManager.RemoveListener(roomManagerCallbacks);
                }

                roomManagerCallbacks.Dispose();
                roomManagerCallbacks = null;
            }

            if (roomManager != null)
            {
                roomManager.Dispose();
                roomManager = null;
            }

            base.OnDestroy();
=======
    }

    /// <summary>
    /// WorldAnchorTransferBatch is the primary object in serializing/deserializing anchors.
    /// </summary>
    private WorldAnchorTransferBatch sharedAnchorInterface;

    /// <summary>
    /// Keeps track of stored anchor data blob.
    /// </summary>
    private byte[] rawAnchorData = null;

    /// <summary>
    /// Keeps track of locally stored anchors.
    /// </summary>
    private WorldAnchorStore anchorStore = null;

    /// <summary>
    /// Keeps track of the name of the anchor we are exporting.
    /// </summary>
    private string exportingAnchorName { get; set; }

    /// <summary>
    /// The datablob of the anchor.
    /// </summary>
    private List<byte> exportingAnchorBytes = new List<byte>();

    /// <summary>
    /// Keeps track of if the sharing service is ready.
    /// We need the sharing service to be ready so we can
    /// upload and download data for sharing anchors.
    /// </summary>
    private bool sharingServiceReady = false;

    /// <summary>
    /// The room manager API for the sharing service.
    /// </summary>
    private RoomManager roomManager;

    /// <summary>
    /// Keeps track of the current room we are connected to.  Anchors
    /// are kept in rooms.
    /// </summary>
    private Room currentRoom;

    /// <summary>
    /// Sometimes we'll see a really small anchor blob get generated.
    /// These tend to not work, so we have a minimum trustable size.
    /// </summary>
    private const uint minTrustworthySerializedAnchorDataSize = 100000;

    /// <summary>
    /// Some room ID for indicating which room we are in.
    /// </summary>
    private const long roomID = 8675309;

    /// <summary>
    /// Provides updates when anchor data is uploaded/downloaded.
    /// </summary>
    private RoomManagerAdapter roomManagerCallbacks;

    protected override void Awake()
    {
        base.Awake();
        Debug.Log("Import Export Manager starting");
        // We need to get our local anchor store started up.
        currentState = ImportExportState.AnchorStore_Initializing;
        WorldAnchorStore.GetAsync(AnchorStoreReady);
    }

    private void Start()
    {
        //Wait for a notification that the sharing manager has been initialized (connected to sever)
        SharingStage.Instance.SharingManagerConnected += SharingManagerConnected;

        // We will register for session joined to indicate when the sharing service
        // is ready for us to make room related requests.
        SharingSessionTracker.Instance.SessionJoined += Instance_SessionJoined;
    }

    protected override void OnDestroy()
    {
        if (SharingStage.Instance != null)
        {
            SharingStage.Instance.SharingManagerConnected -= SharingManagerConnected;
>>>>>>> 36a2e7b3
        }

        /// <summary>
        /// Called when anchor upload operations complete.
        /// </summary>
        private void RoomManagerCallbacks_AnchorUploaded(bool successful, XString failureReason)
        {
            if (successful)
            {
                currentState = ImportExportState.Ready;
            }
            else
            {
                Debug.Log("Upload failed " + failureReason);
                currentState = ImportExportState.Failed;
            }

            if (AnchorUploaded != null)
            {
                AnchorUploaded(successful);
            }
        }
<<<<<<< HEAD

        /// <summary>
        /// Called when anchor download operations complete.
        /// </summary>
        private void RoomManagerCallbacks_AnchorsDownloaded(bool successful, AnchorDownloadRequest request, XString failureReason)
        {
            // If we downloaded anchor data successfully we should import the data.
            if (successful)
            {
                int datasize = request.GetDataSize();
                Debug.Log(datasize + " bytes ");
                rawAnchorData = new byte[datasize];

                request.GetData(rawAnchorData, datasize);
                currentState = ImportExportState.DataReady;
            }
            else
            {
                // If we failed, we can ask for the data again.
                Debug.Log("Anchor DL failed " + failureReason);
                MakeAnchorDataRequest();
            }
        }
=======

        base.OnDestroy();
    }

    private void SharingManagerConnected(object sender, EventArgs e)
    {
        // Setup the room manager callbacks.
        roomManager = SharingStage.Instance.Manager.GetRoomManager();
        roomManagerCallbacks = new RoomManagerAdapter();

        roomManagerCallbacks.AnchorsDownloadedEvent += RoomManagerCallbacks_AnchorsDownloaded;
        roomManagerCallbacks.AnchorUploadedEvent += RoomManagerCallbacks_AnchorUploaded;
        roomManager.AddListener(roomManagerCallbacks);
    }
>>>>>>> 36a2e7b3

        /// <summary>
        /// Called when the local anchor store is ready.
        /// </summary>
        /// <param name="store"></param>
        void AnchorStoreReady(WorldAnchorStore store)
        {
            anchorStore = store;
            currentState = ImportExportState.AnchorStore_Initialized;
        }

        /// <summary>
        /// Called when the local user joins a session.
        /// In this case, we are using this event is used to signal that the sharing service is ready to make room-related requests.
        /// </summary>
        /// <param name="session">Session joined.</param>
        private void CurrentUserJoinedSession(Session session)
        {
            if (!sharingServiceReady)
            {
                // Wait to wait a few seconds for everything to settle.
                Invoke("MarkSharingServiceReady", 5);
            }
        }

        /// <summary>
        /// Called when the local user leaves a session.
        /// This event is used to signal that the sharing service must stop making room-related requests.
        /// </summary>
        /// <param name="session">Session left.</param>
        private void CurrentUserLeftSession(Session session)
        {
            sharingServiceReady = false;

            // Reset the state so that we join a new room when we eventually rejoin a session
            if (anchorStore != null)
            {
                currentState = ImportExportState.AnchorStore_Initialized;
            }
            else
            {
                currentState = ImportExportState.AnchorStore_Initializing;
            }
        }

        /// <summary>
        /// Can be called if session management is handled externally
        /// </summary>
        public void MarkSharingServiceReady()
        {
            sharingServiceReady = true;
        }
<<<<<<< HEAD
=======
    }

    /// <summary>
    /// Called when the local anchor store is ready.
    /// </summary>
    /// <param name="store"></param>
    private void AnchorStoreReady(WorldAnchorStore store)
    {
        anchorStore = store;
        currentState = ImportExportState.AnchorStore_Initialized;
    }
>>>>>>> 36a2e7b3

        /// <summary>
        /// Initializes the room api.
        /// </summary>
        private void InitRoomApi()
        {
            // First check if there is a current room
            currentRoom = roomManager.GetCurrentRoom();
            if (currentRoom == null)
            {
                // If we have a room, we'll join the first room we see.
                // If we are the user with the lowest user ID, we will create the room.
                // Otherwise we will wait for the room to be created.
                if (roomManager.GetRoomCount() == 0)
                {
                    if (ShouldLocalUserCreateRoom())
                    {
                        Debug.Log("Creating room " + RoomName);
                        // To keep anchors alive even if all users have left the session ...
                        // Pass in true instead of false in CreateRoom.
                        currentRoom = roomManager.CreateRoom(new XString(RoomName), roomID, KeepRoomAlive);
                    }
                }
                else
                {
                    // Look through the existing rooms and join the one that matches the room name provided.
                    int roomCount = roomManager.GetRoomCount();
                    for (int i = 0; i < roomCount; i++)
                    {
                        Room room = roomManager.GetRoom(i);
                        if (room.GetName().GetString().Equals(RoomName, StringComparison.OrdinalIgnoreCase))
                        {
                            currentRoom = room;
                            roomManager.JoinRoom(currentRoom);
                            Debug.Log("Joining room " + room.GetName().GetString());
                            break;
                        }
                    }

                    if (currentRoom == null)
                    {
                        // Couldn't locate a matching room, just join the first one.
                        currentRoom = roomManager.GetRoom(0);
                        roomManager.JoinRoom(currentRoom);
                        RoomName = currentRoom.GetName().GetString();
                    }

                    currentState = ImportExportState.RoomApiInitialized;
                }
            }

            if (currentRoom.GetAnchorCount() == 0)
            {
                // If the room has no anchors, request the initial anchor
                currentState = ImportExportState.InitialAnchorRequired;
            }
            else
            {
                // Room already has anchors
                currentState = ImportExportState.RoomApiInitialized;
            }

<<<<<<< HEAD
            if (currentRoom != null)
            {
                Debug.LogFormat("In room : {0} with ID {1} and state {2}", roomManager.GetCurrentRoom().GetName().GetString(), roomManager.GetCurrentRoom().GetID(), currentState);
            }
        }

        private bool ShouldLocalUserCreateRoom()
=======
    private void MarkSharingServiceReady()
    {
        sharingServiceReady = true;

#if UNITY_EDITOR || UNITY_STANDALONE
        InitRoomApi();
#endif
    }

    /// <summary>
    /// Initializes the room api.
    /// </summary>
    private void InitRoomApi()
    {
        // If we have a room, we'll join the first room we see.
        // If we are the user with the lowest user ID, we will create the room.
        // Otherwise we will wait for the room to be created.
        if (roomManager.GetRoomCount() == 0)
>>>>>>> 36a2e7b3
        {
            if (sharingStage.SessionUsersTracker != null)
            {
                long localUserId = 0;
                using (User localUser = SharingStage.Instance.Manager.GetLocalUser())
                {
                    localUserId = localUser.GetID();
                }

                for (int i = 0; i < sharingStage.SessionUsersTracker.CurrentUsers.Count; i++)
                {
                    User user = sharingStage.SessionUsersTracker.CurrentUsers[i];
                    if (user.GetID() < localUserId)
                    {
                        return false;
                    }
                }
            }

            return true;
        }

        /// <summary>
        /// Kicks off the process of creating the shared space.
        /// </summary>
        private void StartAnchorProcess()
        {
            // First, are there any anchors in this room?
            int anchorCount = currentRoom.GetAnchorCount();

            Debug.Log(anchorCount + " anchors");

            // If there are anchors, we should attach to the first one.
            if (anchorCount > 0)
            {
                // Extract the name of the anchor.
                XString storedAnchorString = currentRoom.GetAnchorName(0);
                string storedAnchorName = storedAnchorString.GetString();

                // Attempt to attach to the anchor in our local anchor store.
                if (AttachToCachedAnchor(storedAnchorName) == false)
                {
                    Debug.Log("Starting room download");
                    // If we cannot find the anchor by name, we will need the full data blob.
                    MakeAnchorDataRequest();
                }
            }
        }

        /// <summary>
        /// Kicks off getting the datablob required to import the shared anchor.
        /// </summary>
        private void MakeAnchorDataRequest()
        {
            if (roomManager.DownloadAnchor(currentRoom, currentRoom.GetAnchorName(0)))
            {
                currentState = ImportExportState.DataRequested;
            }
            else
            {
                Debug.Log("Couldn't make the download request.");
                currentState = ImportExportState.Failed;
            }
        }

<<<<<<< HEAD
        void Update()
        {
            switch (currentState)
=======
    private bool LocalUserHasLowestUserId()
    {
        for (int i = 0; i < SharingSessionTracker.Instance.UserIds.Count; i++)
        {
            if (SharingSessionTracker.Instance.UserIds[i] < CustomMessages.Instance.localUserID)
>>>>>>> 36a2e7b3
            {
                // If the local anchor store is initialized.
                case ImportExportState.AnchorStore_Initialized:
                    if (sharingServiceReady)
                    {
                        InitRoomApi();
                    }
                    break;
                case ImportExportState.RoomApiInitialized:
                    StartAnchorProcess();
                    break;
                case ImportExportState.DataReady:
                    // DataReady is set when the anchor download completes.
                    currentState = ImportExportState.Importing;
                    WorldAnchorTransferBatch.ImportAsync(rawAnchorData, ImportComplete);
                    break;
                case ImportExportState.InitialAnchorRequired:
                    currentState = ImportExportState.CreatingInitialAnchor;
                    CreateAnchorLocally();
                    break;
                case ImportExportState.ReadyToExportInitialAnchor:
                    // We've created an anchor locally and it is ready to export.
                    currentState = ImportExportState.UploadingInitialAnchor;
                    Export();
                    break;
            }
        }

<<<<<<< HEAD
        /// <summary>
        /// Starts establishing a new anchor.
        /// </summary>
        private void CreateAnchorLocally()
=======
        return true;
    }

    /// <summary>
    /// Kicks off the process of creating the shared space.
    /// </summary>
    private void StartAnchorProcess()
    {
        // First, are there any anchors in this room?
        int anchorCount = currentRoom.GetAnchorCount();

        Debug.Log(anchorCount + " anchors");

        // If there are anchors, we should attach to the first one.
        if (anchorCount > 0)
>>>>>>> 36a2e7b3
        {
            WorldAnchor anchor = GetComponent<WorldAnchor>();
            if (anchor == null)
            {
                anchor = gameObject.AddComponent<WorldAnchor>();
            }

            if (anchor.isLocated)
            {
                currentState = ImportExportState.ReadyToExportInitialAnchor;
            }
            else
            {
                anchor.OnTrackingChanged += Anchor_OnTrackingChanged_InitialAnchor;
            }
        }

<<<<<<< HEAD
        /// <summary>
        /// Callback to trigger when an anchor has been 'found'.
        /// </summary>
        private void Anchor_OnTrackingChanged_InitialAnchor(WorldAnchor self, bool located)
=======
    /// <summary>
    /// Kicks off getting the datablob required to import the shared anchor.
    /// </summary>
    private void MakeAnchorDataRequest()
    {
        if (roomManager.DownloadAnchor(currentRoom, currentRoom.GetAnchorName(0)))
>>>>>>> 36a2e7b3
        {
            if (located)
            {
                Debug.Log("Found anchor, ready to export");
                currentState = ImportExportState.ReadyToExportInitialAnchor;
            }
            else
            {
                Debug.Log("Failed to locate local anchor (super bad!)");
                currentState = ImportExportState.Failed;
            }

            self.OnTrackingChanged -= Anchor_OnTrackingChanged_InitialAnchor;
        }

<<<<<<< HEAD
        /// <summary>
        /// Attempts to attach to  an anchor by anchorName in the local store..
        /// </summary>
        /// <returns>True if it attached, false if it could not attach</returns>
        private bool AttachToCachedAnchor(string AnchorName)
=======
    private void Update()
    {
        switch (currentState)
>>>>>>> 36a2e7b3
        {
            Debug.Log("Looking for " + AnchorName);
            string[] ids = anchorStore.GetAllIds();
            for (int index = 0; index < ids.Length; index++)
            {
                if (ids[index] == AnchorName)
                {
                    Debug.Log("Using what we have");
                    WorldAnchor wa = anchorStore.Load(ids[index], gameObject);
                    if (wa.isLocated)
                    {
                        AnchorLoadComplete();
                    }
                    else
                    {
                        wa.OnTrackingChanged += ImportExportAnchorManager_OnTrackingChanged_Attaching;
                        currentState = ImportExportState.Ready;
                    }
                    return true;
                }
            }

<<<<<<< HEAD
            // Didn't find the anchor.
            return false;
=======
    /// <summary>
    /// Starts establishing a new anchor.
    /// </summary>
    private void CreateAnchorLocally()
    {
        WorldAnchor anchor = GetComponent<WorldAnchor>();
        if (anchor == null)
        {
            anchor = gameObject.AddComponent<WorldAnchor>();
>>>>>>> 36a2e7b3
        }

        /// <summary>
        /// Called when tracking changes for a 'cached' anchor.
        /// </summary>
        /// <param name="self"></param>
        /// <param name="located"></param>
        private void ImportExportAnchorManager_OnTrackingChanged_Attaching(WorldAnchor self, bool located)
        {
            Debug.Log("anchor " + located);
            if (located)
            {
                AnchorLoadComplete();
            }
            else
            {
                Debug.Log("Failed to find local anchor from cache.");
                MakeAnchorDataRequest();
            }

            self.OnTrackingChanged -= ImportExportAnchorManager_OnTrackingChanged_Attaching;
        }

<<<<<<< HEAD
        /// <summary>
        /// Called when a remote anchor has been deserialized
        /// </summary>
        /// <param name="status"></param>
        /// <param name="wat"></param>
        private void ImportComplete(SerializationCompletionReason status, WorldAnchorTransferBatch wat)
        {
            if (status == SerializationCompletionReason.Succeeded)
=======
        self.OnTrackingChanged -= Anchor_OnTrackingChanged_InitialAnchor;
    }

    /// <summary>
    /// Attempts to attach to  an anchor by anchorName in the local store..
    /// </summary>
    /// <returns>True if it attached, false if it could not attach</returns>
    private bool AttachToCachedAnchor(string anchorName)
    {
        Debug.Log("Looking for " + anchorName);
        string[] ids = anchorStore.GetAllIds();
        for (int index = 0; index < ids.Length; index++)
        {
            if (ids[index] == anchorName)
>>>>>>> 36a2e7b3
            {
                Debug.Log("Import complete");
                if (wat.GetAllIds().Length > 0)
                {
                    string first = wat.GetAllIds()[0];
                    Debug.Log("Anchor name: " + first);

                    WorldAnchor anchor = wat.LockObject(first, gameObject);
                    anchorStore.Save(first, anchor);
                }

                AnchorLoadComplete();
            }
            else
            {
                Debug.Log("Import fail");
                currentState = ImportExportState.DataReady;
            }
        }

        private void AnchorLoadComplete()
        {
            if (AnchorLoaded != null)
            {
                AnchorLoaded();
            }

            currentState = ImportExportState.Ready;
        }

<<<<<<< HEAD
        /// <summary>
        /// Exports the currently created anchor.
        /// </summary>
        private void Export()
=======
    /// <summary>
    /// Called when a remote anchor has been deserialized
    /// </summary>
    /// <param name="status"></param>
    /// <param name="wat"></param>
    private void ImportComplete(SerializationCompletionReason status, WorldAnchorTransferBatch wat)
    {
        if (status == SerializationCompletionReason.Succeeded && wat.GetAllIds().Length > 0)
>>>>>>> 36a2e7b3
        {
            WorldAnchor anchor = GetComponent<WorldAnchor>();

            if (anchor == null)
            {
                Debug.Log("We should have made an anchor by now...");
                return;
            }

<<<<<<< HEAD
            string guidString = Guid.NewGuid().ToString();
            exportingAnchorName = guidString;
=======
    /// <summary>
    /// Exports the currently created anchor.
    /// </summary>
    private void Export()
    {
        WorldAnchor anchor = GetComponent<WorldAnchor>();
>>>>>>> 36a2e7b3

            // Save the anchor to our local anchor store.
            if (anchorStore.Save(exportingAnchorName, anchor))
            {
                sharedAnchorInterface = new WorldAnchorTransferBatch();
                sharedAnchorInterface.AddWorldAnchor(guidString, anchor);
                WorldAnchorTransferBatch.ExportAsync(sharedAnchorInterface, WriteBuffer, ExportComplete);
            }
            else
            {
                Debug.Log("This anchor didn't work, trying again");
                currentState = ImportExportState.InitialAnchorRequired;
            }
        }

        /// <summary>
        /// Called by the WorldAnchorTransferBatch as anchor data is available.
        /// </summary>
        /// <param name="data"></param>
        public void WriteBuffer(byte[] data)
        {
            exportingAnchorBytes.AddRange(data);
        }

        /// <summary>
        /// Called by the WorldAnchorTransferBatch when anchor exporting is complete.
        /// </summary>
        /// <param name="status"></param>
        public void ExportComplete(SerializationCompletionReason status)
        {
            if (status == SerializationCompletionReason.Succeeded && exportingAnchorBytes.Count > minTrustworthySerializedAnchorDataSize)
            {
                Debug.Log("Uploading anchor: " + exportingAnchorName);
                roomManager.UploadAnchor(
                    currentRoom,
                    new XString(exportingAnchorName),
                    exportingAnchorBytes.ToArray(),
                    exportingAnchorBytes.Count);
            }
            else
            {
                Debug.Log("This anchor didn't work, trying again");
                currentState = ImportExportState.InitialAnchorRequired;
            }
        }
    }
}<|MERGE_RESOLUTION|>--- conflicted
+++ resolved
@@ -15,16 +15,12 @@
     /// <summary>
     /// Manages creating anchors and sharing the anchors with other clients.
     /// </summary>
-<<<<<<< HEAD
     public class ImportExportAnchorManager : Singleton<ImportExportAnchorManager>
-=======
-    private enum ImportExportState
->>>>>>> 36a2e7b3
     {
         /// <summary>
         /// Enum to track the progress through establishing a shared coordinate system.
         /// </summary>
-        enum ImportExportState
+        private enum ImportExportState
         {
             // Overall states
             Start,
@@ -45,11 +41,7 @@
             Importing
         }
 
-<<<<<<< HEAD
         private ImportExportState currentState = ImportExportState.Start;
-=======
-    private ImportExportState currentState = ImportExportState.Start;
->>>>>>> 36a2e7b3
 
         public string StateName
         {
@@ -66,7 +58,6 @@
                 return currentState == ImportExportState.Ready;
             }
         }
-<<<<<<< HEAD
 
         public long RoomID
         {
@@ -156,7 +147,7 @@
         /// Sometimes we'll see a really small anchor blob get generated.
         /// These tend to not work, so we have a minimum trustable size.
         /// </summary>
-        const uint minTrustworthySerializedAnchorDataSize = 100000;
+        private const uint minTrustworthySerializedAnchorDataSize = 100000;
 
         /// <summary>
         /// Some room ID for indicating which room we are in.
@@ -166,18 +157,19 @@
         /// <summary>
         /// Provides updates when anchor data is uploaded/downloaded.
         /// </summary>
-        RoomManagerAdapter roomManagerCallbacks;
-
-        private void Start()
-        {
+        private RoomManagerAdapter roomManagerCallbacks;
+
+        protected override void Awake()
+        {
+            base.Awake();
             Debug.Log("Import Export Manager starting");
-
-            currentState = ImportExportState.Ready;
-
             // We need to get our local anchor store started up.
             currentState = ImportExportState.AnchorStore_Initializing;
             WorldAnchorStore.GetAsync(AnchorStoreReady);
-
+        }
+
+    private void Start()
+    {
             // We will register for session joined and left to indicate when the sharing service
             // is ready for us to make room related requests.
             sharingStage = SharingStage.Instance;
@@ -222,93 +214,6 @@
             }
 
             base.OnDestroy();
-=======
-    }
-
-    /// <summary>
-    /// WorldAnchorTransferBatch is the primary object in serializing/deserializing anchors.
-    /// </summary>
-    private WorldAnchorTransferBatch sharedAnchorInterface;
-
-    /// <summary>
-    /// Keeps track of stored anchor data blob.
-    /// </summary>
-    private byte[] rawAnchorData = null;
-
-    /// <summary>
-    /// Keeps track of locally stored anchors.
-    /// </summary>
-    private WorldAnchorStore anchorStore = null;
-
-    /// <summary>
-    /// Keeps track of the name of the anchor we are exporting.
-    /// </summary>
-    private string exportingAnchorName { get; set; }
-
-    /// <summary>
-    /// The datablob of the anchor.
-    /// </summary>
-    private List<byte> exportingAnchorBytes = new List<byte>();
-
-    /// <summary>
-    /// Keeps track of if the sharing service is ready.
-    /// We need the sharing service to be ready so we can
-    /// upload and download data for sharing anchors.
-    /// </summary>
-    private bool sharingServiceReady = false;
-
-    /// <summary>
-    /// The room manager API for the sharing service.
-    /// </summary>
-    private RoomManager roomManager;
-
-    /// <summary>
-    /// Keeps track of the current room we are connected to.  Anchors
-    /// are kept in rooms.
-    /// </summary>
-    private Room currentRoom;
-
-    /// <summary>
-    /// Sometimes we'll see a really small anchor blob get generated.
-    /// These tend to not work, so we have a minimum trustable size.
-    /// </summary>
-    private const uint minTrustworthySerializedAnchorDataSize = 100000;
-
-    /// <summary>
-    /// Some room ID for indicating which room we are in.
-    /// </summary>
-    private const long roomID = 8675309;
-
-    /// <summary>
-    /// Provides updates when anchor data is uploaded/downloaded.
-    /// </summary>
-    private RoomManagerAdapter roomManagerCallbacks;
-
-    protected override void Awake()
-    {
-        base.Awake();
-        Debug.Log("Import Export Manager starting");
-        // We need to get our local anchor store started up.
-        currentState = ImportExportState.AnchorStore_Initializing;
-        WorldAnchorStore.GetAsync(AnchorStoreReady);
-    }
-
-    private void Start()
-    {
-        //Wait for a notification that the sharing manager has been initialized (connected to sever)
-        SharingStage.Instance.SharingManagerConnected += SharingManagerConnected;
-
-        // We will register for session joined to indicate when the sharing service
-        // is ready for us to make room related requests.
-        SharingSessionTracker.Instance.SessionJoined += Instance_SessionJoined;
-    }
-
-    protected override void OnDestroy()
-    {
-        if (SharingStage.Instance != null)
-        {
-            SharingStage.Instance.SharingManagerConnected -= SharingManagerConnected;
->>>>>>> 36a2e7b3
         }
 
         /// <summary>
@@ -331,7 +236,6 @@
                 AnchorUploaded(successful);
             }
         }
-<<<<<<< HEAD
 
         /// <summary>
         /// Called when anchor download operations complete.
@@ -355,28 +259,12 @@
                 MakeAnchorDataRequest();
             }
         }
-=======
-
-        base.OnDestroy();
-    }
-
-    private void SharingManagerConnected(object sender, EventArgs e)
-    {
-        // Setup the room manager callbacks.
-        roomManager = SharingStage.Instance.Manager.GetRoomManager();
-        roomManagerCallbacks = new RoomManagerAdapter();
-
-        roomManagerCallbacks.AnchorsDownloadedEvent += RoomManagerCallbacks_AnchorsDownloaded;
-        roomManagerCallbacks.AnchorUploadedEvent += RoomManagerCallbacks_AnchorUploaded;
-        roomManager.AddListener(roomManagerCallbacks);
-    }
->>>>>>> 36a2e7b3
 
         /// <summary>
         /// Called when the local anchor store is ready.
         /// </summary>
         /// <param name="store"></param>
-        void AnchorStoreReady(WorldAnchorStore store)
+        private void AnchorStoreReady(WorldAnchorStore store)
         {
             anchorStore = store;
             currentState = ImportExportState.AnchorStore_Initialized;
@@ -416,27 +304,14 @@
             }
         }
 
-        /// <summary>
-        /// Can be called if session management is handled externally
-        /// </summary>
-        public void MarkSharingServiceReady()
+        private void MarkSharingServiceReady()
         {
             sharingServiceReady = true;
-        }
-<<<<<<< HEAD
-=======
-    }
-
-    /// <summary>
-    /// Called when the local anchor store is ready.
-    /// </summary>
-    /// <param name="store"></param>
-    private void AnchorStoreReady(WorldAnchorStore store)
-    {
-        anchorStore = store;
-        currentState = ImportExportState.AnchorStore_Initialized;
-    }
->>>>>>> 36a2e7b3
+
+#if UNITY_EDITOR || UNITY_STANDALONE
+            InitRoomApi();
+#endif
+        }
 
         /// <summary>
         /// Initializes the room api.
@@ -499,7 +374,6 @@
                 currentState = ImportExportState.RoomApiInitialized;
             }
 
-<<<<<<< HEAD
             if (currentRoom != null)
             {
                 Debug.LogFormat("In room : {0} with ID {1} and state {2}", roomManager.GetCurrentRoom().GetName().GetString(), roomManager.GetCurrentRoom().GetID(), currentState);
@@ -507,26 +381,6 @@
         }
 
         private bool ShouldLocalUserCreateRoom()
-=======
-    private void MarkSharingServiceReady()
-    {
-        sharingServiceReady = true;
-
-#if UNITY_EDITOR || UNITY_STANDALONE
-        InitRoomApi();
-#endif
-    }
-
-    /// <summary>
-    /// Initializes the room api.
-    /// </summary>
-    private void InitRoomApi()
-    {
-        // If we have a room, we'll join the first room we see.
-        // If we are the user with the lowest user ID, we will create the room.
-        // Otherwise we will wait for the room to be created.
-        if (roomManager.GetRoomCount() == 0)
->>>>>>> 36a2e7b3
         {
             if (sharingStage.SessionUsersTracker != null)
             {
@@ -592,17 +446,9 @@
             }
         }
 
-<<<<<<< HEAD
-        void Update()
+        private void Update()
         {
             switch (currentState)
-=======
-    private bool LocalUserHasLowestUserId()
-    {
-        for (int i = 0; i < SharingSessionTracker.Instance.UserIds.Count; i++)
-        {
-            if (SharingSessionTracker.Instance.UserIds[i] < CustomMessages.Instance.localUserID)
->>>>>>> 36a2e7b3
             {
                 // If the local anchor store is initialized.
                 case ImportExportState.AnchorStore_Initialized:
@@ -631,28 +477,10 @@
             }
         }
 
-<<<<<<< HEAD
         /// <summary>
         /// Starts establishing a new anchor.
         /// </summary>
         private void CreateAnchorLocally()
-=======
-        return true;
-    }
-
-    /// <summary>
-    /// Kicks off the process of creating the shared space.
-    /// </summary>
-    private void StartAnchorProcess()
-    {
-        // First, are there any anchors in this room?
-        int anchorCount = currentRoom.GetAnchorCount();
-
-        Debug.Log(anchorCount + " anchors");
-
-        // If there are anchors, we should attach to the first one.
-        if (anchorCount > 0)
->>>>>>> 36a2e7b3
         {
             WorldAnchor anchor = GetComponent<WorldAnchor>();
             if (anchor == null)
@@ -670,19 +498,10 @@
             }
         }
 
-<<<<<<< HEAD
         /// <summary>
         /// Callback to trigger when an anchor has been 'found'.
         /// </summary>
         private void Anchor_OnTrackingChanged_InitialAnchor(WorldAnchor self, bool located)
-=======
-    /// <summary>
-    /// Kicks off getting the datablob required to import the shared anchor.
-    /// </summary>
-    private void MakeAnchorDataRequest()
-    {
-        if (roomManager.DownloadAnchor(currentRoom, currentRoom.GetAnchorName(0)))
->>>>>>> 36a2e7b3
         {
             if (located)
             {
@@ -698,23 +517,17 @@
             self.OnTrackingChanged -= Anchor_OnTrackingChanged_InitialAnchor;
         }
 
-<<<<<<< HEAD
         /// <summary>
         /// Attempts to attach to  an anchor by anchorName in the local store..
         /// </summary>
         /// <returns>True if it attached, false if it could not attach</returns>
-        private bool AttachToCachedAnchor(string AnchorName)
-=======
-    private void Update()
-    {
-        switch (currentState)
->>>>>>> 36a2e7b3
-        {
-            Debug.Log("Looking for " + AnchorName);
+        private bool AttachToCachedAnchor(string anchorName)
+        {
+            Debug.Log("Looking for " + anchorName);
             string[] ids = anchorStore.GetAllIds();
             for (int index = 0; index < ids.Length; index++)
             {
-                if (ids[index] == AnchorName)
+                if (ids[index] == anchorName)
                 {
                     Debug.Log("Using what we have");
                     WorldAnchor wa = anchorStore.Load(ids[index], gameObject);
@@ -731,20 +544,8 @@
                 }
             }
 
-<<<<<<< HEAD
             // Didn't find the anchor.
             return false;
-=======
-    /// <summary>
-    /// Starts establishing a new anchor.
-    /// </summary>
-    private void CreateAnchorLocally()
-    {
-        WorldAnchor anchor = GetComponent<WorldAnchor>();
-        if (anchor == null)
-        {
-            anchor = gameObject.AddComponent<WorldAnchor>();
->>>>>>> 36a2e7b3
         }
 
         /// <summary>
@@ -768,7 +569,6 @@
             self.OnTrackingChanged -= ImportExportAnchorManager_OnTrackingChanged_Attaching;
         }
 
-<<<<<<< HEAD
         /// <summary>
         /// Called when a remote anchor has been deserialized
         /// </summary>
@@ -777,22 +577,6 @@
         private void ImportComplete(SerializationCompletionReason status, WorldAnchorTransferBatch wat)
         {
             if (status == SerializationCompletionReason.Succeeded)
-=======
-        self.OnTrackingChanged -= Anchor_OnTrackingChanged_InitialAnchor;
-    }
-
-    /// <summary>
-    /// Attempts to attach to  an anchor by anchorName in the local store..
-    /// </summary>
-    /// <returns>True if it attached, false if it could not attach</returns>
-    private bool AttachToCachedAnchor(string anchorName)
-    {
-        Debug.Log("Looking for " + anchorName);
-        string[] ids = anchorStore.GetAllIds();
-        for (int index = 0; index < ids.Length; index++)
-        {
-            if (ids[index] == anchorName)
->>>>>>> 36a2e7b3
             {
                 Debug.Log("Import complete");
                 if (wat.GetAllIds().Length > 0)
@@ -823,21 +607,10 @@
             currentState = ImportExportState.Ready;
         }
 
-<<<<<<< HEAD
         /// <summary>
         /// Exports the currently created anchor.
         /// </summary>
         private void Export()
-=======
-    /// <summary>
-    /// Called when a remote anchor has been deserialized
-    /// </summary>
-    /// <param name="status"></param>
-    /// <param name="wat"></param>
-    private void ImportComplete(SerializationCompletionReason status, WorldAnchorTransferBatch wat)
-    {
-        if (status == SerializationCompletionReason.Succeeded && wat.GetAllIds().Length > 0)
->>>>>>> 36a2e7b3
         {
             WorldAnchor anchor = GetComponent<WorldAnchor>();
 
@@ -847,17 +620,8 @@
                 return;
             }
 
-<<<<<<< HEAD
             string guidString = Guid.NewGuid().ToString();
             exportingAnchorName = guidString;
-=======
-    /// <summary>
-    /// Exports the currently created anchor.
-    /// </summary>
-    private void Export()
-    {
-        WorldAnchor anchor = GetComponent<WorldAnchor>();
->>>>>>> 36a2e7b3
 
             // Save the anchor to our local anchor store.
             if (anchorStore.Save(exportingAnchorName, anchor))
