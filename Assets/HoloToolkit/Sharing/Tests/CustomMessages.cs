--- conflicted
+++ resolved
@@ -5,16 +5,10 @@
 using System.Collections.Generic;
 using HoloToolkit.Sharing;
 using HoloToolkit.Unity;
-<<<<<<< HEAD
-using System;
-using System.Collections.Generic;
-=======
->>>>>>> 36a2e7b3
 using UnityEngine;
 
 namespace HoloToolkit.Sharing
 {
-<<<<<<< HEAD
     public class CustomMessages : Singleton<CustomMessages>
     {
         /// <summary>
@@ -27,31 +21,6 @@
             HeadTransform = MessageID.UserMessageIDStart,
             Max
         }
-=======
-    /// <summary>
-    /// Message enum containing our information bytes to share.
-    /// The first message type has to start with UserMessageIDStart
-    /// so as not to conflict with HoloToolkit internal messages.
-    /// </summary>
-    public enum TestMessageID : byte
-    {
-        HeadTransform = MessageID.UserMessageIDStart,
-        Max
-    }
-
-    public enum UserMessageChannels
-    {
-        Anchors = MessageChannel.UserMessageChannelStart
-    }
-
-    /// <summary>
-    /// Cache the local user's ID to use when sending messages
-    /// </summary>
-    public long localUserID
-    {
-        get; set;
-    }
->>>>>>> 36a2e7b3
 
         public enum UserMessageChannels
         {
@@ -82,32 +51,20 @@
         /// </summary>
         NetworkConnectionAdapter connectionAdapter;
 
-<<<<<<< HEAD
         /// <summary>
         /// Cache the connection object for the sharing service
         /// </summary>
         NetworkConnection serverConnection;
-=======
-    private void SharingManagerConnected(object sender, EventArgs e)
-    {
-        InitializeMessageHandlers();
-    }
->>>>>>> 36a2e7b3
 
         void Start()
         {
             SharingStage.Instance.SharingManagerConnected += SharingManagerConnected;
         }
 
-<<<<<<< HEAD
         private void SharingManagerConnected(object sender, EventArgs e)
         { 
             InitializeMessageHandlers();
         }
-=======
-        // Cache the local user ID
-        localUserID = SharingStage.Instance.Manager.GetLocalUser().GetID();
->>>>>>> 36a2e7b3
 
         void InitializeMessageHandlers()
         {
@@ -152,14 +109,7 @@
             return msg;
         }
 
-<<<<<<< HEAD
         public void SendHeadTransform(Vector3 position, Quaternion rotation)
-=======
-    public void SendHeadTransform(Vector3 position, Quaternion rotation)
-    {
-        // If we are connected to a session, broadcast our head info
-        if (serverConnection != null && serverConnection.IsConnected())
->>>>>>> 36a2e7b3
         {
             // If we are connected to a session, broadcast our head info
             if (this.serverConnection != null && this.serverConnection.IsConnected())
@@ -169,7 +119,6 @@
 
                 AppendTransform(msg, position, rotation);
 
-<<<<<<< HEAD
                 // Send the message as a broadcast, which will cause the server to forward it to all other users in the session.
                 this.serverConnection.Broadcast(
                     msg,
@@ -177,29 +126,14 @@
                     MessageReliability.UnreliableSequenced,
                     MessageChannel.Avatar);
             }
-=======
-            // Send the message as a broadcast, which will cause the server to forward it to all other users in the session.
-            serverConnection.Broadcast(
-                msg,
-                MessagePriority.Immediate,
-                MessageReliability.UnreliableSequenced,
-                MessageChannel.Avatar);
->>>>>>> 36a2e7b3
         }
 
-<<<<<<< HEAD
         protected override void OnDestroy()
-=======
-    protected override void OnDestroy()
-    {
-        if (serverConnection != null)
->>>>>>> 36a2e7b3
         {
             base.OnDestroy();
 
             if (this.serverConnection != null)
             {
-<<<<<<< HEAD
                 for (byte index = (byte)TestMessageID.HeadTransform; index < (byte)TestMessageID.Max; index++)
                 {
                     this.serverConnection.RemoveListener(index, this.connectionAdapter);
@@ -207,15 +141,6 @@
                 this.connectionAdapter.MessageReceivedCallback -= OnMessageReceived;
             }
         }
-=======
-                serverConnection.RemoveListener(index, connectionAdapter);
-            }
-            connectionAdapter.MessageReceivedCallback -= OnMessageReceived;
-        }
-
-        base.OnDestroy();
-    }
->>>>>>> 36a2e7b3
 
         void OnMessageReceived(NetworkConnection connection, NetworkInMessage msg)
         {
