﻿// Copyright (c) Microsoft Corporation. All rights reserved.
// Licensed under the MIT License. See LICENSE in the project root for license information.

using System;
using UnityEngine;
using HoloToolkit.Sharing.Utilities;
using HoloToolkit.Unity;

namespace HoloToolkit.Sharing
{
    /// <summary>
    /// The SharingStage is in charge of managing the core networking layer for the application.
    /// </summary>
    public class SharingStage : Singleton<SharingStage>
    {
        /// <summary> 
        /// SharingManagerConnected event notifies when the sharing manager is created and connected. 
        /// </summary> 
        public event EventHandler SharingManagerConnected;

        /// <summary> 
        /// SharingManagerDisconnected event notifies when the sharing manager is disconnected.
        /// </summary> 
        public event EventHandler SharingManagerDisconnected;

        /// <summary>
        /// Default username to use when joining a session.
        /// </summary>
        /// <remarks>Set the user name with the <see cref="UserName"/> property.</remarks>
        private const string DefaultUserName = "User ";

        /// <summary>
        /// Set whether this app should be a Primary or Secondary client.
        /// <para> Primary: Connects directly to the Session Server, can create/join/leave sessions.</para>
        /// <para> Secondary: Connects to a Primary client.  Cannot do any session management.</para>
        /// </summary>
        public ClientRole ClientRole = ClientRole.Primary;

        /// <summary>
        /// Address of the sharing server.
        /// </summary>
        [Tooltip("Address of the sharing server")]
        public string ServerAddress = "localhost";

        /// <summary>
        /// The current session.
        /// </summary>
        public string SessionName
        {
            get
            {
                return Manager.GetSessionManager() != null && Manager.GetSessionManager().GetCurrentSession() != null
                    ? Manager.GetSessionManager().GetCurrentSession().GetName().GetString()
                    : defaultSessionName;
            }
        }

        [SerializeField]
        [Tooltip("Name of the session to join.")]
        private string defaultSessionName = "DefaultSession";

        /// <summary>
        /// The name of the current room.
        /// </summary>
        public string RoomName
        {
            get
            {
                return Manager.GetRoomManager() != null && Manager.GetRoomManager().GetCurrentRoom() != null
                    ? Manager.GetRoomManager().GetCurrentRoom().GetName().GetString()
                    : defaultRoomName;
            }
        }

        [SerializeField]
        [Tooltip("Name of the room to join.")]
        private string defaultRoomName = "DefaultRoom";

        /// <summary>
        /// Indicates if the room should kept around even after all users leave.
        /// </summary>
        public bool KeepRoomAlive;

        /// <summary>
        /// Port of the sharing server.
        /// </summary>
        [Tooltip("Port of the sharing server")]
        public int ServerPort = 20602;

        [Tooltip("Should the app connect to the server at startup")]
        [SerializeField]
        private bool connectOnAwake = true;

        /// <summary>
        /// Sharing manager used by the application.
        /// </summary>
        public SharingManager Manager { get; private set; }

        public bool AutoDiscoverServer;

        [Tooltip("Determines how often the discovery service should ping the network in search of a server.")]
        public float PingIntervalSec = 2;

        /// <summary>
        /// Set whether this app should provide audio input / output features.
        /// </summary>
        public bool IsAudioEndpoint = true;

        /// <summary>
        /// Pipes sharing server console output to Unity's output window for debugging.
        /// </summary>
        private ConsoleLogWriter logWriter;

        /// <summary>
        /// Root element of our data model
        /// </summary>
        public SyncRoot Root { get; private set; }

        /// <summary>
        /// Server sessions tracker.
        /// </summary>
        /// <remarks>Note that if this processes takes the role of a secondary client,
        ///  then the sessionsTracker will always be null.</remarks>
        public ServerSessionsTracker SessionsTracker { get; private set; }

        /// <summary>
        /// Current session users tracker.
        /// </summary>
        public SessionUsersTracker SessionUsersTracker { get; private set; }

        /// <summary>
        /// Sync State Listener sending events indicating the current sharing sync state.
        /// </summary>
        public SyncStateListener SyncStateListener { get; private set; }

        /// <summary>
        /// Unique ID used to uniquely identify anything spawned by this application's instance,
        /// in order to prevent conflicts when spawning objects.
        /// </summary>
        public string AppInstanceUniqueId { get; private set; }

        /// <summary>
        /// Invoked when the local user changes their user name.
        /// </summary>
        public event Action<string> UserNameChanged;

        /// <summary> 
        /// Enables Server Discovery on the network.
        /// </summary> 
        private DiscoveryClient discoveryClient;

        /// <summary> 
        /// Provides callbacks when server is discovered or lost.
        /// </summary> 
        private DiscoveryClientAdapter discoveryClientAdapter;

        /// <summary>
        /// The current ping interval during AutoDiscovery updates.
        /// </summary>
        private float pingIntervalCurrent;

        /// <summary>
        /// True when AutoDiscovery is actively searching, otherwise false.
        /// </summary>
        private bool isTryingToFindServer;

        /// <summary>
        /// Show Detailed Information for sharing services.
        /// </summary>
        [Tooltip("Show Detailed Information for sharing services.")]
        public bool ShowDetailedLogs;

        public string UserName
        {
            get
            {
                using (User user = Manager.GetLocalUser())
                {
                    using (XString userName = user.GetName())
                    {
                        return userName.GetString();
                    }
                }
            }
            set
            {
                using (var userName = new XString(value))
                {
                    Manager.SetUserName(userName);
                }

                UserNameChanged.RaiseEvent(value);
            }
        }

        public Room CurrentRoom
        {
            get { return Manager != null ? Manager.GetRoomManager().GetCurrentRoom() : null; }
        }

        private NetworkConnectionAdapter networkConnectionAdapter;

        public NetworkConnection Connection
        {
            get { return Manager != null ? Manager.GetServerConnection() : null; }
        }

        /// <summary>
        /// Returns true if connected to a Sharing Service server.
        /// </summary>
        public bool IsConnected
        {
            get { return Manager != null && Connection != null && Connection.IsConnected(); }
        }

        #region Unity Methods

        protected override void Awake()
        {
            base.Awake();

            AppInstanceUniqueId = Guid.NewGuid().ToString();
            logWriter = new ConsoleLogWriter { ShowDetailedLogs = ShowDetailedLogs };

            if (AutoDiscoverServer)
            {
                AutoDiscoverInit();
            }
            else
            {
                ManagerInit(connectOnAwake);
<<<<<<< HEAD
            }
        }

        private void OnEnable()
        {
            Application.logMessageReceived += OnLogReceived;
        }

        private void LateUpdate()
        {
            if (isTryingToFindServer)
            {
                AutoDiscoverUpdate();
            }

            if (Manager != null)
            {
                // Update the Sharing Manager to processes any network messages that have arrived.
                Manager.Update();
            }
        }

=======
            }
        }

        private void OnEnable()
        {
            Application.logMessageReceived += OnLogReceived;
        }

        private void LateUpdate()
        {
            if (isTryingToFindServer)
            {
                AutoDiscoverUpdate();
            }

            if (Manager != null)
            {
                // Update the Sharing Manager to processes any network messages that have arrived.
                Manager.Update();
            }
        }

>>>>>>> 0c81575c
        private void OnDisable()
        {
            Application.logMessageReceived -= OnLogReceived;
        }

        protected override void OnDestroy()
        {
            if (discoveryClient != null)
            {
                discoveryClient.RemoveListener(discoveryClientAdapter);
                discoveryClient.Dispose();
                discoveryClient = null;

                if (discoveryClientAdapter != null)
                {
                    discoveryClientAdapter.Dispose();
                    discoveryClientAdapter = null;
                }
            }

            if (SessionUsersTracker != null)
            {
                SessionUsersTracker.Dispose();
                SessionUsersTracker = null;
            }

            if (SessionsTracker != null)
            {
                SessionsTracker.Dispose();
                SessionsTracker = null;
            }

            if (Connection != null)
            {
                Connection.RemoveListener((byte)MessageID.StatusOnly, networkConnectionAdapter);
                Connection.Dispose();

                if (networkConnectionAdapter != null)
                {
                    networkConnectionAdapter.Dispose();
                    networkConnectionAdapter = null;
                }
            }

            if (Manager != null)
            {
                // Force a disconnection so that we can stop and start Unity without connections hanging around.
                Manager.GetPairedConnection().Disconnect();
                Manager.GetServerConnection().Disconnect();
                Manager.Dispose();
                Manager = null;
            }

            // Forces a garbage collection to try to clean up any additional reference to SWIG-wrapped objects.
            GC.Collect();

            base.OnDestroy();
        }

        #endregion // Unity Methods

        #region Event Callbacks

        private void OnNetworkConnectionChanged(NetworkConnection networkConnection)
        {
            if (IsConnected)
            {
                if (SharingManagerConnected != null)
                {
                    SharingManagerConnected(this, EventArgs.Empty);
                }
            }
            else
            {
                if (SharingManagerDisconnected != null)
                {
                    SharingManagerDisconnected(this, EventArgs.Empty);
                }
            }
        }

        private void OnSystemDiscovered(DiscoveredSystem system)
        {
            if (system.GetRole() != SystemRole.SessionDiscoveryServerRole) { return; }

            // Found a server. Stop pinging the network and connect.
            discoveryClientAdapter.DiscoveredEvent -= OnSystemDiscovered;
            isTryingToFindServer = false;
            ServerAddress = system.GetAddress();

            if (ShowDetailedLogs)
            {
                Debug.Log("Server discovered at: " + ServerAddress);
            }

            ManagerInit(true);

            if (ShowDetailedLogs)
            {
                Debug.LogFormat("Connected to: {0}:{1}", ServerAddress, ServerPort.ToString());
            }
        }

        private void OnLogReceived(string logString, string stackTrace, LogType type)
        {
            switch (type)
            {
                case LogType.Error:
                case LogType.Assert:
                case LogType.Exception:
                    Log.Error(string.Format("{0} \n {1}", logString, stackTrace));
                    break;

                case LogType.Warning:
                    Log.Warning(string.Format("{0} \n {1}", logString, stackTrace));
                    break;

                case LogType.Log:
                    if (ShowDetailedLogs)
                    {
                        Log.Info(logString);
                    }
                    break;
                default:
                    throw new ArgumentOutOfRangeException("type", type, "Invalid Message Type");
            }
        }

        #endregion // Event Callbacks

        private void ManagerInit(bool setConnection)
        {
            var config = new ClientConfig(ClientRole);
            config.SetIsAudioEndpoint(IsAudioEndpoint);
            config.SetLogWriter(logWriter);

            if (setConnection)
            {
                config.SetServerAddress(ServerAddress);
                config.SetServerPort(ServerPort);
            }

            Manager = SharingManager.Create(config);

            // Set up callbacks so that we know when we've connected successfully.
            networkConnectionAdapter = new NetworkConnectionAdapter();
            networkConnectionAdapter.ConnectedCallback += OnNetworkConnectionChanged;
            networkConnectionAdapter.DisconnectedCallback += OnNetworkConnectionChanged;
            Connection.AddListener((byte)MessageID.StatusOnly, networkConnectionAdapter);

            SyncStateListener = new SyncStateListener();
            Manager.RegisterSyncListener(SyncStateListener);

            Root = new SyncRoot(Manager.GetRootSyncObject());

            SessionsTracker = new ServerSessionsTracker(Manager.GetSessionManager());
            SessionUsersTracker = new SessionUsersTracker(SessionsTracker);

            using (var userName = new XString(DefaultUserName))
            {
#if UNITY_WSA && !UNITY_EDITOR
                Manager.SetUserName(SystemInfo.deviceName);
#else
                if (!string.IsNullOrEmpty(Environment.UserName))
                {
                    Manager.SetUserName(Environment.UserName);
                }
                else
                {
                    User localUser = Manager.GetLocalUser();
                    Manager.SetUserName(userName + localUser.GetID().ToString());
                }
#endif
            }
        }

        private void AutoDiscoverInit()
        {
            if (ShowDetailedLogs)
            {
                Debug.Log("Looking for servers...");
            }

            discoveryClientAdapter = new DiscoveryClientAdapter();
            discoveryClientAdapter.DiscoveredEvent += OnSystemDiscovered;

            discoveryClient = DiscoveryClient.Create();
            discoveryClient.AddListener(discoveryClientAdapter);

            // Start Finding Server.
            isTryingToFindServer = true;
        }

        private void AutoDiscoverUpdate()
        {
            // Searching Enabled-> Update DiscoveryClient to check results, Wait Interval then Ping network.
            pingIntervalCurrent += Time.deltaTime;
            if (pingIntervalCurrent > PingIntervalSec)
            {
                if (ShowDetailedLogs)
                {
                    Debug.Log("Looking for servers...");
                }

                pingIntervalCurrent = 0;
                discoveryClient.Ping();
            }

            discoveryClient.Update();
        }

        public void ConnectToServer(string serverAddress, int port)
        {
            ServerAddress = serverAddress;
            ServerPort = port;
            ConnectToServer();
        }

        public void ConnectToServer()
        {
            Manager.SetServerConnectionInfo(ServerAddress, (uint)ServerPort);
        }
    }
}<|MERGE_RESOLUTION|>--- conflicted
+++ resolved
@@ -150,7 +150,7 @@
         private DiscoveryClient discoveryClient;
 
         /// <summary> 
-        /// Provides callbacks when server is discovered or lost.
+        /// Provides callbacks when server is discovered or lost. 
         /// </summary> 
         private DiscoveryClientAdapter discoveryClientAdapter;
 
@@ -229,7 +229,6 @@
             else
             {
                 ManagerInit(connectOnAwake);
-<<<<<<< HEAD
             }
         }
 
@@ -252,30 +251,6 @@
             }
         }
 
-=======
-            }
-        }
-
-        private void OnEnable()
-        {
-            Application.logMessageReceived += OnLogReceived;
-        }
-
-        private void LateUpdate()
-        {
-            if (isTryingToFindServer)
-            {
-                AutoDiscoverUpdate();
-            }
-
-            if (Manager != null)
-            {
-                // Update the Sharing Manager to processes any network messages that have arrived.
-                Manager.Update();
-            }
-        }
-
->>>>>>> 0c81575c
         private void OnDisable()
         {
             Application.logMessageReceived -= OnLogReceived;
