%YAML 1.1
%TAG !u! tag:unity3d.com,2011:
--- !u!114 &11400000
MonoBehaviour:
  m_ObjectHideFlags: 0
  m_PrefabParentObject: {fileID: 0}
  m_PrefabInternal: {fileID: 0}
  m_GameObject: {fileID: 0}
  m_Enabled: 1
  m_EditorHideFlags: 0
  m_Script: {fileID: 11500000, guid: 41718b8e5d86c37409b7ce6847fa00a3, type: 3}
  m_Name: DefaultMixedRealityConfigurationProfile
  m_EditorClassIdentifier: 
  enableInputSystem: 0
  inputSystemType:
    reference: Microsoft.MixedReality.Toolkit.InputSystem.MixedRealityInputManager,
      Microsoft.MixedReality.Toolkit.InputSystem
  inputActionsProfile: {fileID: 11400000, guid: 3bd960f68a631aa4384de23c6a96ec51,
    type: 2}
  enableSpeechCommands: 1
  speechCommandsProfile: {fileID: 11400000, guid: d4640ead7040e0544b6cbe9ebf1b5e1c,
    type: 2}
<<<<<<< HEAD
  renderMotionControllers: 1
  leftControllerModel: {fileID: 1607431784136684, guid: 93830afeef1343747a64a7dd17b20b57,
    type: 2}
  rightControllerModel: {fileID: 1607431784136684, guid: 93830afeef1343747a64a7dd17b20b57,
    type: 2}
  controllerMappingsProfile:
  - {fileID: 11400000, guid: e66e4dc7ebbbd60448d085f08fdcc558, type: 2}
  - {fileID: 11400000, guid: c135423b53eb4bb44a97bef026dbc73d, type: 2}
=======
  enableControllerProfiles: 1
  controllersProfile: {fileID: 11400000, guid: 4319257468937c74ebb69e41792d60c5, type: 2}
>>>>>>> 84001a6b
  enableBoundarySystem: 1<|MERGE_RESOLUTION|>--- conflicted
+++ resolved
@@ -20,17 +20,6 @@
   enableSpeechCommands: 1
   speechCommandsProfile: {fileID: 11400000, guid: d4640ead7040e0544b6cbe9ebf1b5e1c,
     type: 2}
-<<<<<<< HEAD
-  renderMotionControllers: 1
-  leftControllerModel: {fileID: 1607431784136684, guid: 93830afeef1343747a64a7dd17b20b57,
-    type: 2}
-  rightControllerModel: {fileID: 1607431784136684, guid: 93830afeef1343747a64a7dd17b20b57,
-    type: 2}
-  controllerMappingsProfile:
-  - {fileID: 11400000, guid: e66e4dc7ebbbd60448d085f08fdcc558, type: 2}
-  - {fileID: 11400000, guid: c135423b53eb4bb44a97bef026dbc73d, type: 2}
-=======
   enableControllerProfiles: 1
   controllersProfile: {fileID: 11400000, guid: 4319257468937c74ebb69e41792d60c5, type: 2}
->>>>>>> 84001a6b
   enableBoundarySystem: 1