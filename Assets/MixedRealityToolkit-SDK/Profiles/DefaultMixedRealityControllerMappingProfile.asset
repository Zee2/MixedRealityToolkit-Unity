%YAML 1.1
%TAG !u! tag:unity3d.com,2011:
--- !u!114 &11400000
MonoBehaviour:
  m_ObjectHideFlags: 0
  m_PrefabParentObject: {fileID: 0}
  m_PrefabInternal: {fileID: 0}
  m_GameObject: {fileID: 0}
  m_Enabled: 1
  m_EditorHideFlags: 0
  m_Script: {fileID: 11500000, guid: 1a1cf5fd47e548e6a23bdd3ddcc00cf6, type: 3}
  m_Name: DefaultMixedRealityControllerMappingProfile
  m_EditorClassIdentifier: 
<<<<<<< HEAD
=======
  isCustomProfile: 0
  renderMotionControllers: 1
  useDefaultModels: 0
  globalLeftHandModel: {fileID: 1370450866519632, guid: 626257b1a6cd47c2a32a18cf75b2fb23,
    type: 2}
  globalRightHandModel: {fileID: 1760394390528354, guid: 9ef0df44319c4fb4a05649e5b8ceb6d1,
    type: 2}
>>>>>>> 1a50143b
  mixedRealityControllerMappingProfiles:
  - description: MouseController
    controllerType:
      reference: Microsoft.MixedReality.Toolkit.Core.Devices.UnityInput.MouseController,
        Microsoft.MixedReality.Toolkit
    handedness: 0
    useCustomInteractionMappings: 0
    interactions:
    - id: 0
      description: Spatial Mouse Position
      axisType: 7
      inputType: 3
      inputAction:
        id: 4
        description: Pointer Pose
        axisConstraint: 7
      keyCode: 0
      axisCodeX: 
      axisCodeY: 
      invertXAxis: 0
      invertYAxis: 0
    - id: 1
      description: Mouse Delta Position
      axisType: 4
      inputType: 4
      inputAction:
        id: 0
        description: None
        axisConstraint: 0
      keyCode: 0
      axisCodeX: 
      axisCodeY: 
      invertXAxis: 0
      invertYAxis: 0
    - id: 2
      description: Mouse Scroll Position
      axisType: 4
      inputType: 50
      inputAction:
        id: 10
        description: Scroll
        axisConstraint: 4
      keyCode: 0
      axisCodeX: AXIS_3
      axisCodeY: 
      invertXAxis: 0
      invertYAxis: 0
    - id: 3
      description: Left Mouse Button
      axisType: 2
      inputType: 7
      inputAction:
        id: 1
        description: Select
        axisConstraint: 2
      keyCode: 323
      axisCodeX: 
      axisCodeY: 
      invertXAxis: 0
      invertYAxis: 0
    - id: 4
      description: Right Mouse Button
      axisType: 2
      inputType: 7
      inputAction:
        id: 2
        description: Menu
        axisConstraint: 2
      keyCode: 324
      axisCodeX: 
      axisCodeY: 
      invertXAxis: 0
      invertYAxis: 0
    - id: 5
      description: Mouse Button 2
      axisType: 2
      inputType: 7
      inputAction:
        id: 0
        description: None
        axisConstraint: 0
      keyCode: 325
      axisCodeX: 
      axisCodeY: 
      invertXAxis: 0
      invertYAxis: 0
    - id: 6
      description: Mouse Button 3
      axisType: 2
      inputType: 7
      inputAction:
        id: 0
        description: None
        axisConstraint: 0
      keyCode: 326
      axisCodeX: 
      axisCodeY: 
      invertXAxis: 0
      invertYAxis: 0
    - id: 7
      description: Mouse Button 4
      axisType: 2
      inputType: 7
      inputAction:
        id: 0
        description: None
        axisConstraint: 0
      keyCode: 327
      axisCodeX: 
      axisCodeY: 
      invertXAxis: 0
      invertYAxis: 0
    - id: 8
      description: Mouse Button 5
      axisType: 2
      inputType: 7
      inputAction:
        id: 0
        description: None
        axisConstraint: 0
      keyCode: 328
      axisCodeX: 
      axisCodeY: 
      invertXAxis: 0
      invertYAxis: 0
    - id: 9
      description: Mouse Button 6
      axisType: 2
      inputType: 7
      inputAction:
        id: 0
        description: None
        axisConstraint: 0
      keyCode: 329
      axisCodeX: 
      axisCodeY: 
      invertXAxis: 0
      invertYAxis: 0
  - description: UnityTouchController
    controllerType:
      reference: Microsoft.MixedReality.Toolkit.Core.Devices.UnityInput.UnityTouchController,
        Microsoft.MixedReality.Toolkit
    handedness: 0
    useCustomInteractionMappings: 0
    interactions:
    - id: 0
      description: Touch Pointer Delta
      axisType: 4
      inputType: 4
      inputAction:
        id: 0
        description: None
        axisConstraint: 0
      keyCode: 0
      axisCodeX: 
      axisCodeY: 
      invertXAxis: 0
      invertYAxis: 0
    - id: 1
      description: Touch Pointer Position
      axisType: 7
      inputType: 3
      inputAction:
        id: 4
        description: Pointer Pose
        axisConstraint: 7
      keyCode: 0
      axisCodeX: 
      axisCodeY: 
      invertXAxis: 0
      invertYAxis: 0
    - id: 2
      description: Touch Press
      axisType: 2
      inputType: 6
      inputAction:
        id: 1
        description: Select
        axisConstraint: 2
      keyCode: 0
      axisCodeX: 
      axisCodeY: 
      invertXAxis: 0
      invertYAxis: 0
  - description: Xbox Controller
    controllerType:
      reference: Microsoft.MixedReality.Toolkit.Core.Devices.UnityInput.XboxController,
        Microsoft.MixedReality.Toolkit
    handedness: 0
    useCustomInteractionMappings: 0
    interactions:
    - id: 0
      description: Left Thumbstick
      axisType: 4
      inputType: 17
      inputAction:
        id: 0
        description: None
        axisConstraint: 0
      keyCode: 0
      axisCodeX: AXIS_1
      axisCodeY: AXIS_2
      invertXAxis: 0
      invertYAxis: 1
    - id: 1
      description: Left Thumbstick Click
      axisType: 2
      inputType: 7
      inputAction:
        id: 0
        description: None
        axisConstraint: 0
      keyCode: 338
      axisCodeX: 
      axisCodeY: 
      invertXAxis: 0
      invertYAxis: 0
    - id: 2
      description: Right Thumbstick
      axisType: 4
      inputType: 17
      inputAction:
        id: 5
        description: Teleport Direction
        axisConstraint: 4
      keyCode: 0
      axisCodeX: AXIS_4
      axisCodeY: AXIS_5
      invertXAxis: 0
      invertYAxis: 1
    - id: 3
      description: Right Thumbstick Click
      axisType: 2
      inputType: 7
      inputAction:
        id: 0
        description: None
        axisConstraint: 0
      keyCode: 339
      axisCodeX: 
      axisCodeY: 
      invertXAxis: 0
      invertYAxis: 0
    - id: 4
      description: D-Pad
      axisType: 4
      inputType: 49
      inputAction:
        id: 0
        description: None
        axisConstraint: 0
      keyCode: 0
      axisCodeX: AXIS_6
      axisCodeY: AXIS_7
      invertXAxis: 0
      invertYAxis: 1
    - id: 5
      description: Shared Trigger
      axisType: 3
      inputType: 10
      inputAction:
        id: 6
        description: Trigger
        axisConstraint: 3
      keyCode: 0
      axisCodeX: AXIS_3
      axisCodeY: 
      invertXAxis: 0
      invertYAxis: 0
    - id: 6
      description: Left Trigger
      axisType: 3
      inputType: 10
      inputAction:
        id: 0
        description: None
        axisConstraint: 0
      keyCode: 0
      axisCodeX: AXIS_9
      axisCodeY: 
      invertXAxis: 0
      invertYAxis: 0
    - id: 7
      description: Right Trigger
      axisType: 3
      inputType: 10
      inputAction:
        id: 0
        description: None
        axisConstraint: 0
      keyCode: 0
      axisCodeX: AXIS_10
      axisCodeY: 
      invertXAxis: 0
      invertYAxis: 0
    - id: 8
      description: View
      axisType: 2
      inputType: 7
      inputAction:
        id: 0
        description: None
        axisConstraint: 0
      keyCode: 336
      axisCodeX: 
      axisCodeY: 
      invertXAxis: 0
      invertYAxis: 0
    - id: 9
      description: Menu
      axisType: 2
      inputType: 7
      inputAction:
        id: 2
        description: Menu
        axisConstraint: 2
      keyCode: 337
      axisCodeX: 
      axisCodeY: 
      invertXAxis: 0
      invertYAxis: 0
    - id: 10
      description: Left Bumper
      axisType: 2
      inputType: 7
      inputAction:
        id: 0
        description: None
        axisConstraint: 0
      keyCode: 334
      axisCodeX: 
      axisCodeY: 
      invertXAxis: 0
      invertYAxis: 0
    - id: 11
      description: Right Bumper
      axisType: 2
      inputType: 7
      inputAction:
        id: 0
        description: None
        axisConstraint: 0
      keyCode: 335
      axisCodeX: 
      axisCodeY: 
      invertXAxis: 0
      invertYAxis: 0
    - id: 12
      description: A
      axisType: 2
      inputType: 7
      inputAction:
        id: 1
        description: Select
        axisConstraint: 2
      keyCode: 330
      axisCodeX: 
      axisCodeY: 
      invertXAxis: 0
      invertYAxis: 0
    - id: 13
      description: B
      axisType: 2
      inputType: 7
      inputAction:
        id: 0
        description: None
        axisConstraint: 0
      keyCode: 331
      axisCodeX: 
      axisCodeY: 
      invertXAxis: 0
      invertYAxis: 0
    - id: 14
      description: X
      axisType: 2
      inputType: 7
      inputAction:
        id: 0
        description: None
        axisConstraint: 0
      keyCode: 332
      axisCodeX: 
      axisCodeY: 
      invertXAxis: 0
      invertYAxis: 0
    - id: 15
      description: Y
      axisType: 2
      inputType: 7
      inputAction:
        id: 0
        description: None
        axisConstraint: 0
      keyCode: 333
      axisCodeX: 
      axisCodeY: 
      invertXAxis: 0
      invertYAxis: 0
  - description: Windows Mixed Reality Motion Controller Left
    controllerType:
      reference: Microsoft.MixedReality.Toolkit.Core.Devices.WindowsMixedReality.WindowsMixedRealityController,
        Microsoft.MixedReality.Toolkit
    handedness: 1
    useCustomInteractionMappings: 0
    interactions:
    - id: 0
      description: Spatial Pointer
      axisType: 7
      inputType: 3
      inputAction:
        id: 4
        description: Pointer Pose
        axisConstraint: 7
      keyCode: 0
      axisCodeX: 
      axisCodeY: 
      invertXAxis: 0
      invertYAxis: 0
    - id: 1
      description: Spatial Grip
      axisType: 7
      inputType: 14
      inputAction:
        id: 3
        description: Grip Pose
        axisConstraint: 7
      keyCode: 0
      axisCodeX: 
      axisCodeY: 
      invertXAxis: 0
      invertYAxis: 0
    - id: 2
      description: Grip Press
      axisType: 3
      inputType: 13
      inputAction:
        id: 7
        description: Grip Press
        axisConstraint: 3
      keyCode: 0
      axisCodeX: 
      axisCodeY: 
      invertXAxis: 0
      invertYAxis: 0
    - id: 3
      description: Trigger Position
      axisType: 3
      inputType: 10
      inputAction:
        id: 6
        description: Trigger
        axisConstraint: 3
      keyCode: 0
      axisCodeX: 
      axisCodeY: 
      invertXAxis: 0
      invertYAxis: 0
    - id: 4
      description: Trigger Touched
      axisType: 2
      inputType: 11
      inputAction:
        id: 0
        description: None
        axisConstraint: 0
      keyCode: 0
      axisCodeX: 
      axisCodeY: 
      invertXAxis: 0
      invertYAxis: 0
    - id: 5
      description: Trigger Press (Select)
      axisType: 2
      inputType: 25
      inputAction:
        id: 1
        description: Select
        axisConstraint: 2
      keyCode: 0
      axisCodeX: 
      axisCodeY: 
      invertXAxis: 0
      invertYAxis: 0
    - id: 6
      description: Touchpad Position
      axisType: 4
      inputType: 21
      inputAction:
        id: 0
        description: None
        axisConstraint: 0
      keyCode: 0
      axisCodeX: 
      axisCodeY: 
      invertXAxis: 0
      invertYAxis: 0
    - id: 7
      description: Touchpad Touch
      axisType: 2
      inputType: 22
      inputAction:
        id: 0
        description: None
        axisConstraint: 0
      keyCode: 0
      axisCodeX: 
      axisCodeY: 
      invertXAxis: 0
      invertYAxis: 0
    - id: 8
      description: Touchpad Press
      axisType: 2
      inputType: 24
      inputAction:
        id: 0
        description: None
        axisConstraint: 0
      keyCode: 0
      axisCodeX: 
      axisCodeY: 
      invertXAxis: 0
      invertYAxis: 0
    - id: 9
      description: Menu Press
      axisType: 2
      inputType: 27
      inputAction:
        id: 2
        description: Menu
        axisConstraint: 2
      keyCode: 0
      axisCodeX: 
      axisCodeY: 
      invertXAxis: 0
      invertYAxis: 0
    - id: 10
      description: Thumbstick Position
      axisType: 4
      inputType: 17
      inputAction:
        id: 5
        description: Teleport Direction
        axisConstraint: 4
      keyCode: 0
      axisCodeX: 
      axisCodeY: 
      invertXAxis: 0
      invertYAxis: 0
    - id: 11
      description: Thumbstick Press
      axisType: 2
      inputType: 18
      inputAction:
        id: 0
        description: None
        axisConstraint: 0
      keyCode: 0
      axisCodeX: 
      axisCodeY: 
      invertXAxis: 0
      invertYAxis: 0
  - description: Windows Mixed Reality Motion Controller Right
    controllerType:
      reference: Microsoft.MixedReality.Toolkit.Core.Devices.WindowsMixedReality.WindowsMixedRealityController,
        Microsoft.MixedReality.Toolkit
    handedness: 2
    useCustomInteractionMappings: 0
    interactions:
    - id: 0
      description: Spatial Pointer
      axisType: 7
      inputType: 3
      inputAction:
        id: 4
        description: Pointer Pose
        axisConstraint: 7
      keyCode: 0
      axisCodeX: 
      axisCodeY: 
      invertXAxis: 0
      invertYAxis: 0
    - id: 1
      description: Spatial Grip
      axisType: 7
      inputType: 14
      inputAction:
        id: 3
        description: Grip Pose
        axisConstraint: 7
      keyCode: 0
      axisCodeX: 
      axisCodeY: 
      invertXAxis: 0
      invertYAxis: 0
    - id: 2
      description: Grip Press
      axisType: 3
      inputType: 13
      inputAction:
        id: 7
        description: Grip Press
        axisConstraint: 3
      keyCode: 0
      axisCodeX: 
      axisCodeY: 
      invertXAxis: 0
      invertYAxis: 0
    - id: 3
      description: Trigger Position
      axisType: 3
      inputType: 10
      inputAction:
        id: 6
        description: Trigger
        axisConstraint: 3
      keyCode: 0
      axisCodeX: 
      axisCodeY: 
      invertXAxis: 0
      invertYAxis: 0
    - id: 4
      description: Trigger Touched
      axisType: 2
      inputType: 11
      inputAction:
        id: 0
        description: None
        axisConstraint: 0
      keyCode: 0
      axisCodeX: 
      axisCodeY: 
      invertXAxis: 0
      invertYAxis: 0
    - id: 5
      description: Trigger Press (Select)
      axisType: 2
      inputType: 25
      inputAction:
        id: 1
        description: Select
        axisConstraint: 2
      keyCode: 0
      axisCodeX: 
      axisCodeY: 
      invertXAxis: 0
      invertYAxis: 0
    - id: 6
      description: Touchpad Position
      axisType: 4
      inputType: 21
      inputAction:
        id: 0
        description: None
        axisConstraint: 0
      keyCode: 0
      axisCodeX: 
      axisCodeY: 
      invertXAxis: 0
      invertYAxis: 0
    - id: 7
      description: Touchpad Touch
      axisType: 2
      inputType: 22
      inputAction:
        id: 0
        description: None
        axisConstraint: 0
      keyCode: 0
      axisCodeX: 
      axisCodeY: 
      invertXAxis: 0
      invertYAxis: 0
    - id: 8
      description: Touchpad Press
      axisType: 2
      inputType: 24
      inputAction:
        id: 0
        description: None
        axisConstraint: 0
      keyCode: 0
      axisCodeX: 
      axisCodeY: 
      invertXAxis: 0
      invertYAxis: 0
    - id: 9
      description: Menu Press
      axisType: 2
      inputType: 27
      inputAction:
        id: 2
        description: Menu
        axisConstraint: 2
      keyCode: 0
      axisCodeX: 
      axisCodeY: 
      invertXAxis: 0
      invertYAxis: 0
    - id: 10
      description: Thumbstick Position
      axisType: 4
      inputType: 17
      inputAction:
        id: 5
        description: Teleport Direction
        axisConstraint: 4
      keyCode: 0
      axisCodeX: 
      axisCodeY: 
      invertXAxis: 0
      invertYAxis: 0
    - id: 11
      description: Thumbstick Press
      axisType: 2
      inputType: 18
      inputAction:
        id: 0
        description: None
        axisConstraint: 0
      keyCode: 0
      axisCodeX: 
      axisCodeY: 
      invertXAxis: 0
      invertYAxis: 0
  - description: Windows Mixed Reality Hand Gestures
    controllerType:
      reference: Microsoft.MixedReality.Toolkit.Core.Devices.WindowsMixedReality.WindowsMixedRealityController,
        Microsoft.MixedReality.Toolkit
    handedness: 0
    useCustomInteractionMappings: 0
    interactions:
    - id: 0
      description: Spatial Pointer
      axisType: 7
      inputType: 3
      inputAction:
        id: 4
        description: Pointer Pose
        axisConstraint: 7
      keyCode: 0
      axisCodeX: 
      axisCodeY: 
      invertXAxis: 0
      invertYAxis: 0
    - id: 1
      description: Spatial Grip
      axisType: 7
      inputType: 14
      inputAction:
        id: 3
        description: Grip Pose
        axisConstraint: 7
      keyCode: 0
      axisCodeX: 
      axisCodeY: 
      invertXAxis: 0
      invertYAxis: 0
    - id: 2
      description: Grip Press
      axisType: 3
      inputType: 13
      inputAction:
        id: 7
        description: Grip Press
        axisConstraint: 3
      keyCode: 0
      axisCodeX: 
      axisCodeY: 
      invertXAxis: 0
      invertYAxis: 0
    - id: 3
      description: Trigger Position
      axisType: 3
      inputType: 10
      inputAction:
        id: 0
        description: None
        axisConstraint: 0
      keyCode: 0
      axisCodeX: 
      axisCodeY: 
      invertXAxis: 0
      invertYAxis: 0
    - id: 4
      description: Trigger Touched
      axisType: 2
      inputType: 11
      inputAction:
        id: 0
        description: None
        axisConstraint: 0
      keyCode: 0
      axisCodeX: 
      axisCodeY: 
      invertXAxis: 0
      invertYAxis: 0
    - id: 5
      description: Trigger Press (Select)
      axisType: 2
      inputType: 25
      inputAction:
        id: 1
        description: Select
        axisConstraint: 2
      keyCode: 0
      axisCodeX: 
      axisCodeY: 
      invertXAxis: 0
      invertYAxis: 0
    - id: 6
      description: Touchpad Position
      axisType: 4
      inputType: 21
      inputAction:
        id: 0
        description: None
        axisConstraint: 0
      keyCode: 0
      axisCodeX: 
      axisCodeY: 
      invertXAxis: 0
      invertYAxis: 0
    - id: 7
      description: Touchpad Touch
      axisType: 2
      inputType: 22
      inputAction:
        id: 0
        description: None
        axisConstraint: 0
      keyCode: 0
      axisCodeX: 
      axisCodeY: 
      invertXAxis: 0
      invertYAxis: 0
    - id: 8
      description: Touchpad Press
      axisType: 2
      inputType: 24
      inputAction:
        id: 0
        description: None
        axisConstraint: 0
      keyCode: 0
      axisCodeX: 
      axisCodeY: 
      invertXAxis: 0
      invertYAxis: 0
    - id: 9
      description: Menu Press
      axisType: 2
      inputType: 27
      inputAction:
        id: 0
        description: None
        axisConstraint: 0
      keyCode: 0
      axisCodeX: 
      axisCodeY: 
      invertXAxis: 0
      invertYAxis: 0
    - id: 10
      description: Thumbstick Position
      axisType: 4
      inputType: 17
      inputAction:
        id: 0
        description: None
        axisConstraint: 0
      keyCode: 0
      axisCodeX: 
      axisCodeY: 
      invertXAxis: 0
      invertYAxis: 0
    - id: 11
      description: Thumbstick Press
      axisType: 2
      inputType: 18
      inputAction:
        id: 0
        description: None
        axisConstraint: 0
      keyCode: 0
      axisCodeX: 
      axisCodeY: 
      invertXAxis: 0
      invertYAxis: 0
  - description: Open VR Motion Controller Left
    controllerType:
      reference: Microsoft.MixedReality.Toolkit.Core.Devices.OpenVR.WindowsMixedRealityOpenVRMotionController,
        Microsoft.MixedReality.Toolkit
    handedness: 1
    useCustomInteractionMappings: 0
    interactions:
    - id: 0
      description: Spatial Pointer
      axisType: 7
      inputType: 3
      inputAction:
        id: 4
        description: Pointer Pose
        axisConstraint: 7
      keyCode: 0
      axisCodeX: 
      axisCodeY: 
      invertXAxis: 0
      invertYAxis: 0
    - id: 1
      description: Spatial Grip
      axisType: 7
      inputType: 14
      inputAction:
        id: 3
        description: Grip Pose
        axisConstraint: 7
      keyCode: 0
      axisCodeX: 
      axisCodeY: 
      invertXAxis: 0
      invertYAxis: 0
    - id: 2
      description: Grip Press
      axisType: 3
      inputType: 13
      inputAction:
        id: 7
        description: Grip Press
        axisConstraint: 3
      keyCode: 0
      axisCodeX: AXIS_11
      axisCodeY: 
      invertXAxis: 0
      invertYAxis: 0
    - id: 3
      description: Trigger Position
      axisType: 3
      inputType: 10
      inputAction:
        id: 6
        description: Trigger
        axisConstraint: 3
      keyCode: 0
      axisCodeX: AXIS_9
      axisCodeY: 
      invertXAxis: 0
      invertYAxis: 0
    - id: 4
      description: Trigger Press (Select)
      axisType: 2
      inputType: 13
      inputAction:
        id: 0
        description: None
        axisConstraint: 0
      keyCode: 344
      axisCodeX: 
      axisCodeY: 
      invertXAxis: 0
      invertYAxis: 0
    - id: 5
      description: Trigger Touch
      axisType: 3
      inputType: 11
      inputAction:
        id: 1
        description: Select
        axisConstraint: 2
      keyCode: 0
      axisCodeX: AXIS_9
      axisCodeY: 
      invertXAxis: 0
      invertYAxis: 0
    - id: 6
      description: Touchpad Position
      axisType: 4
      inputType: 21
      inputAction:
        id: 0
        description: None
        axisConstraint: 0
      keyCode: 0
      axisCodeX: AXIS_17
      axisCodeY: AXIS_18
      invertXAxis: 0
      invertYAxis: 0
    - id: 7
      description: Touchpad Touch
      axisType: 2
      inputType: 22
      inputAction:
        id: 0
        description: None
        axisConstraint: 0
      keyCode: 346
      axisCodeX: 
      axisCodeY: 
      invertXAxis: 0
      invertYAxis: 0
    - id: 8
      description: Touchpad Press
      axisType: 2
      inputType: 24
      inputAction:
        id: 0
        description: None
        axisConstraint: 0
      keyCode: 338
      axisCodeX: 
      axisCodeY: 
      invertXAxis: 0
      invertYAxis: 0
    - id: 9
      description: Menu Press
      axisType: 2
      inputType: 7
      inputAction:
        id: 2
        description: Menu
        axisConstraint: 2
      keyCode: 330
      axisCodeX: 
      axisCodeY: 
      invertXAxis: 0
      invertYAxis: 0
    - id: 10
      description: Thumbstick Position
      axisType: 4
      inputType: 17
      inputAction:
        id: 5
        description: Teleport Direction
        axisConstraint: 4
      keyCode: 0
      axisCodeX: AXIS_1
      axisCodeY: AXIS_2
      invertXAxis: 0
      invertYAxis: 1
    - id: 11
      description: Thumbstick Click
      axisType: 2
      inputType: 7
      inputAction:
        id: 0
        description: None
        axisConstraint: 0
      keyCode: 338
      axisCodeX: 
      axisCodeY: 
      invertXAxis: 0
      invertYAxis: 0
  - description: Open VR Motion Controller Right
    controllerType:
      reference: Microsoft.MixedReality.Toolkit.Core.Devices.OpenVR.WindowsMixedRealityOpenVRMotionController,
        Microsoft.MixedReality.Toolkit
    handedness: 2
    useCustomInteractionMappings: 0
    interactions:
    - id: 0
      description: Spatial Pointer
      axisType: 7
      inputType: 3
      inputAction:
        id: 4
        description: Pointer Pose
        axisConstraint: 7
      keyCode: 0
      axisCodeX: 
      axisCodeY: 
      invertXAxis: 0
      invertYAxis: 0
    - id: 1
      description: Spatial Grip
      axisType: 7
      inputType: 14
      inputAction:
        id: 3
        description: Grip Pose
        axisConstraint: 7
      keyCode: 0
      axisCodeX: 
      axisCodeY: 
      invertXAxis: 0
      invertYAxis: 0
    - id: 2
      description: Grip Press
      axisType: 3
      inputType: 7
      inputAction:
        id: 7
        description: Grip Press
        axisConstraint: 3
      keyCode: 0
      axisCodeX: AXIS_12
      axisCodeY: 
      invertXAxis: 0
      invertYAxis: 0
    - id: 3
      description: Trigger Position
      axisType: 3
      inputType: 10
      inputAction:
        id: 6
        description: Trigger
        axisConstraint: 3
      keyCode: 0
      axisCodeX: AXIS_10
      axisCodeY: 
      invertXAxis: 0
      invertYAxis: 0
    - id: 4
      description: Trigger Press (Select)
      axisType: 2
      inputType: 13
      inputAction:
        id: 0
        description: None
        axisConstraint: 0
      keyCode: 345
      axisCodeX: 
      axisCodeY: 
      invertXAxis: 0
      invertYAxis: 0
    - id: 5
      description: Trigger Touch
      axisType: 3
      inputType: 11
      inputAction:
        id: 1
        description: Select
        axisConstraint: 2
      keyCode: 0
      axisCodeX: AXIS_10
      axisCodeY: 
      invertXAxis: 0
      invertYAxis: 0
    - id: 6
      description: Touchpad Position
      axisType: 4
      inputType: 21
      inputAction:
        id: 0
        description: None
        axisConstraint: 0
      keyCode: 0
      axisCodeX: AXIS_19
      axisCodeY: AXIS_20
      invertXAxis: 0
      invertYAxis: 0
    - id: 7
      description: Touchpad Touch
      axisType: 2
      inputType: 22
      inputAction:
        id: 0
        description: None
        axisConstraint: 0
      keyCode: 347
      axisCodeX: 
      axisCodeY: 
      invertXAxis: 0
      invertYAxis: 0
    - id: 8
      description: Touchpad Press
      axisType: 2
      inputType: 24
      inputAction:
        id: 0
        description: None
        axisConstraint: 0
      keyCode: 339
      axisCodeX: 
      axisCodeY: 
      invertXAxis: 0
      invertYAxis: 0
    - id: 9
      description: Menu Press
      axisType: 2
      inputType: 7
      inputAction:
        id: 2
        description: Menu
        axisConstraint: 2
      keyCode: 332
      axisCodeX: 
      axisCodeY: 
      invertXAxis: 0
      invertYAxis: 0
    - id: 10
      description: Thumbstick Position
      axisType: 4
      inputType: 17
      inputAction:
        id: 5
        description: Teleport Direction
        axisConstraint: 4
      keyCode: 0
      axisCodeX: AXIS_4
      axisCodeY: AXIS_5
      invertXAxis: 0
      invertYAxis: 1
    - id: 11
      description: Thumbstick Click
      axisType: 2
      inputType: 7
      inputAction:
        id: 0
        description: None
        axisConstraint: 0
      keyCode: 339
      axisCodeX: 
      axisCodeY: 
      invertXAxis: 0
      invertYAxis: 0
  - description: Vive Wand Controller Left
    controllerType:
      reference: Microsoft.MixedReality.Toolkit.Core.Devices.OpenVR.ViveWandController,
        Microsoft.MixedReality.Toolkit
    handedness: 1
    useCustomInteractionMappings: 0
    interactions:
    - id: 0
      description: Spatial Pointer
      axisType: 7
      inputType: 3
      inputAction:
        id: 4
        description: Pointer Pose
        axisConstraint: 7
      keyCode: 0
      axisCodeX: 
      axisCodeY: 
      invertXAxis: 0
      invertYAxis: 0
    - id: 1
      description: Trigger Position
      axisType: 3
      inputType: 10
      inputAction:
        id: 6
        description: Trigger
        axisConstraint: 3
      keyCode: 0
      axisCodeX: AXIS_9
      axisCodeY: 
      invertXAxis: 0
      invertYAxis: 0
    - id: 2
      description: Trigger Press
      axisType: 2
      inputType: 13
      inputAction:
        id: 1
        description: Select
        axisConstraint: 2
      keyCode: 344
      axisCodeX: 
      axisCodeY: 
      invertXAxis: 0
      invertYAxis: 0
    - id: 3
      description: Trigger Touch
      axisType: 2
      inputType: 11
      inputAction:
        id: 0
        description: None
        axisConstraint: 0
      keyCode: 0
      axisCodeX: AXIS_9
      axisCodeY: 
      invertXAxis: 0
      invertYAxis: 0
    - id: 4
      description: Grip Press
      axisType: 3
      inputType: 10
      inputAction:
        id: 7
        description: Grip Press
        axisConstraint: 3
      keyCode: 0
      axisCodeX: AXIS_11
      axisCodeY: 
      invertXAxis: 0
      invertYAxis: 0
    - id: 5
      description: Trackpad Position
      axisType: 4
      inputType: 21
      inputAction:
        id: 0
        description: None
        axisConstraint: 0
      keyCode: 0
      axisCodeX: AXIS_1
      axisCodeY: AXIS_2
      invertXAxis: 0
      invertYAxis: 0
    - id: 6
      description: Trackpad Touch
      axisType: 2
      inputType: 22
      inputAction:
        id: 0
        description: None
        axisConstraint: 0
      keyCode: 346
      axisCodeX: 
      axisCodeY: 
      invertXAxis: 0
      invertYAxis: 0
    - id: 7
      description: Trackpad Press
      axisType: 2
      inputType: 24
      inputAction:
        id: 0
        description: None
        axisConstraint: 0
      keyCode: 338
      axisCodeX: 
      axisCodeY: 
      invertXAxis: 0
      invertYAxis: 0
    - id: 8
      description: Menu Button
      axisType: 2
      inputType: 7
      inputAction:
        id: 2
        description: Menu
        axisConstraint: 2
      keyCode: 332
      axisCodeX: 
      axisCodeY: 
      invertXAxis: 0
      invertYAxis: 0
  - description: Vive Wand Controller Right
    controllerType:
      reference: Microsoft.MixedReality.Toolkit.Core.Devices.OpenVR.ViveWandController,
        Microsoft.MixedReality.Toolkit
    handedness: 2
    useCustomInteractionMappings: 0
    interactions:
    - id: 0
      description: Spatial Pointer
      axisType: 7
      inputType: 3
      inputAction:
        id: 4
        description: Pointer Pose
        axisConstraint: 7
      keyCode: 0
      axisCodeX: 
      axisCodeY: 
      invertXAxis: 0
      invertYAxis: 0
    - id: 1
      description: Trigger Position
      axisType: 3
      inputType: 10
      inputAction:
        id: 6
        description: Trigger
        axisConstraint: 3
      keyCode: 0
      axisCodeX: AXIS_10
      axisCodeY: 
      invertXAxis: 0
      invertYAxis: 0
    - id: 2
      description: Trigger Press
      axisType: 2
      inputType: 13
      inputAction:
        id: 1
        description: Select
        axisConstraint: 2
      keyCode: 345
      axisCodeX: 
      axisCodeY: 
      invertXAxis: 0
      invertYAxis: 0
    - id: 3
      description: Trigger Touch
      axisType: 2
      inputType: 11
      inputAction:
        id: 0
        description: None
        axisConstraint: 0
      keyCode: 0
      axisCodeX: AXIS_10
      axisCodeY: 
      invertXAxis: 0
      invertYAxis: 0
    - id: 4
      description: Grip Press
      axisType: 3
      inputType: 10
      inputAction:
        id: 7
        description: Grip Press
        axisConstraint: 3
      keyCode: 0
      axisCodeX: AXIS_12
      axisCodeY: 
      invertXAxis: 0
      invertYAxis: 0
    - id: 5
      description: Trackpad Position
      axisType: 4
      inputType: 21
      inputAction:
        id: 0
        description: None
        axisConstraint: 0
      keyCode: 0
      axisCodeX: AXIS_4
      axisCodeY: AXIS_5
      invertXAxis: 0
      invertYAxis: 0
    - id: 6
      description: Trackpad Touch
      axisType: 2
      inputType: 22
      inputAction:
        id: 0
        description: None
        axisConstraint: 0
      keyCode: 347
      axisCodeX: 
      axisCodeY: 
      invertXAxis: 0
      invertYAxis: 0
    - id: 7
      description: Trackpad Press
      axisType: 2
      inputType: 24
      inputAction:
        id: 0
        description: None
        axisConstraint: 0
      keyCode: 339
      axisCodeX: 
      axisCodeY: 
      invertXAxis: 0
      invertYAxis: 0
    - id: 8
      description: Menu Button
      axisType: 2
      inputType: 7
      inputAction:
        id: 2
        description: Menu
        axisConstraint: 2
      keyCode: 330
      axisCodeX: 
      axisCodeY: 
      invertXAxis: 0
      invertYAxis: 0
  - description: Oculus Touch Controller Left
    controllerType:
      reference: Microsoft.MixedReality.Toolkit.Core.Devices.OpenVR.OculusTouchController,
        Microsoft.MixedReality.Toolkit
    handedness: 1
    useCustomInteractionMappings: 0
    interactions:
    - id: 0
      description: Spatial Pointer
      axisType: 7
      inputType: 3
      inputAction:
        id: 4
        description: Pointer Pose
        axisConstraint: 7
      keyCode: 0
      axisCodeX: 
      axisCodeY: 
      invertXAxis: 0
      invertYAxis: 0
    - id: 1
      description: Axis1D.PrimaryIndexTrigger
      axisType: 3
      inputType: 10
      inputAction:
        id: 6
        description: Trigger
        axisConstraint: 3
      keyCode: 0
      axisCodeX: AXIS_9
      axisCodeY: 
      invertXAxis: 0
      invertYAxis: 0
    - id: 2
      description: Axis1D.PrimaryIndexTrigger Touch
      axisType: 2
      inputType: 11
      inputAction:
        id: 0
        description: None
        axisConstraint: 0
      keyCode: 344
      axisCodeX: 
      axisCodeY: 
      invertXAxis: 0
      invertYAxis: 0
    - id: 3
      description: Axis1D.PrimaryIndexTrigger Near Touch
      axisType: 2
      inputType: 12
      inputAction:
        id: 0
        description: None
        axisConstraint: 0
      keyCode: 0
      axisCodeX: AXIS_13
      axisCodeY: 
      invertXAxis: 0
      invertYAxis: 0
    - id: 4
      description: Axis1D.PrimaryIndexTrigger Press
      axisType: 2
      inputType: 13
      inputAction:
        id: 1
        description: Select
        axisConstraint: 2
      keyCode: 0
      axisCodeX: AXIS_9
      axisCodeY: 
      invertXAxis: 0
      invertYAxis: 0
    - id: 5
      description: Axis1D.PrimaryHandTrigger Press
      axisType: 3
      inputType: 10
      inputAction:
        id: 7
        description: Grip Press
        axisConstraint: 3
      keyCode: 0
      axisCodeX: AXIS_11
      axisCodeY: 
      invertXAxis: 0
      invertYAxis: 0
    - id: 6
      description: Axis2D.PrimaryThumbstick
      axisType: 4
      inputType: 17
      inputAction:
        id: 5
        description: Teleport Direction
        axisConstraint: 4
      keyCode: 0
      axisCodeX: AXIS_1
      axisCodeY: AXIS_2
      invertXAxis: 0
      invertYAxis: 0
    - id: 7
      description: Button.PrimaryThumbstick Touch
      axisType: 2
      inputType: 19
      inputAction:
        id: 0
        description: None
        axisConstraint: 0
      keyCode: 346
      axisCodeX: 
      axisCodeY: 
      invertXAxis: 0
      invertYAxis: 0
    - id: 8
      description: Button.PrimaryThumbstick Near Touch
      axisType: 2
      inputType: 31
      inputAction:
        id: 0
        description: None
        axisConstraint: 0
      keyCode: 0
      axisCodeX: AXIS_15
      axisCodeY: 
      invertXAxis: 0
      invertYAxis: 0
    - id: 9
      description: Button.PrimaryThumbstick Press
      axisType: 2
      inputType: 18
      inputAction:
        id: 0
        description: None
        axisConstraint: 0
      keyCode: 338
      axisCodeX: 
      axisCodeY: 
      invertXAxis: 0
      invertYAxis: 0
    - id: 10
      description: Button.Three Press
      axisType: 2
      inputType: 7
      inputAction:
        id: 0
        description: None
        axisConstraint: 0
      keyCode: 332
      axisCodeX: 
      axisCodeY: 
      invertXAxis: 0
      invertYAxis: 0
    - id: 11
      description: Button.Four Press
      axisType: 2
      inputType: 7
      inputAction:
        id: 0
        description: None
        axisConstraint: 0
      keyCode: 333
      axisCodeX: 
      axisCodeY: 
      invertXAxis: 0
      invertYAxis: 0
    - id: 12
      description: Button.Start Press
      axisType: 2
      inputType: 7
      inputAction:
        id: 0
        description: None
        axisConstraint: 0
      keyCode: 337
      axisCodeX: 
      axisCodeY: 
      invertXAxis: 0
      invertYAxis: 0
    - id: 13
      description: Button.Three Touch
      axisType: 2
      inputType: 7
      inputAction:
        id: 0
        description: None
        axisConstraint: 0
      keyCode: 342
      axisCodeX: 
      axisCodeY: 
      invertXAxis: 0
      invertYAxis: 0
    - id: 14
      description: Button.Four Touch
      axisType: 2
      inputType: 7
      inputAction:
        id: 0
        description: None
        axisConstraint: 0
      keyCode: 343
      axisCodeX: 
      axisCodeY: 
      invertXAxis: 0
      invertYAxis: 0
    - id: 15
      description: Touch.PrimaryThumbRest Touch
      axisType: 2
      inputType: 30
      inputAction:
        id: 0
        description: None
        axisConstraint: 0
      keyCode: 348
      axisCodeX: 
      axisCodeY: 
      invertXAxis: 0
      invertYAxis: 0
    - id: 16
      description: Touch.PrimaryThumbRest Near Touch
      axisType: 2
      inputType: 31
      inputAction:
        id: 0
        description: None
        axisConstraint: 0
      keyCode: 0
      axisCodeX: AXIS_17
      axisCodeY: 
      invertXAxis: 0
      invertYAxis: 0
  - description: Oculus Touch Controller Right
    controllerType:
      reference: Microsoft.MixedReality.Toolkit.Core.Devices.OpenVR.OculusTouchController,
        Microsoft.MixedReality.Toolkit
    handedness: 2
    useCustomInteractionMappings: 0
    interactions:
    - id: 0
      description: Spatial Pointer
      axisType: 7
      inputType: 3
      inputAction:
        id: 4
        description: Pointer Pose
        axisConstraint: 7
      keyCode: 0
      axisCodeX: 
      axisCodeY: 
      invertXAxis: 0
      invertYAxis: 0
    - id: 1
      description: Axis1D.SecondaryIndexTrigger
      axisType: 3
      inputType: 10
      inputAction:
        id: 6
        description: Trigger
        axisConstraint: 3
      keyCode: 0
      axisCodeX: AXIS_10
      axisCodeY: 
      invertXAxis: 0
      invertYAxis: 0
    - id: 2
      description: Axis1D.SecondaryIndexTrigger Touch
      axisType: 2
      inputType: 11
      inputAction:
        id: 0
        description: None
        axisConstraint: 0
      keyCode: 345
      axisCodeX: 
      axisCodeY: 
      invertXAxis: 0
      invertYAxis: 0
    - id: 3
      description: Axis1D.SecondaryIndexTrigger Near Touch
      axisType: 2
      inputType: 12
      inputAction:
        id: 0
        description: None
        axisConstraint: 0
      keyCode: 0
      axisCodeX: AXIS_14
      axisCodeY: 
      invertXAxis: 0
      invertYAxis: 0
    - id: 4
      description: Axis1D.SecondaryIndexTrigger Press
      axisType: 2
      inputType: 13
      inputAction:
        id: 1
        description: Select
        axisConstraint: 2
      keyCode: 0
      axisCodeX: AXIS_10
      axisCodeY: 
      invertXAxis: 0
      invertYAxis: 0
    - id: 5
      description: Axis1D.SecondaryHandTrigger Press
      axisType: 3
      inputType: 10
      inputAction:
        id: 7
        description: Grip Press
        axisConstraint: 3
      keyCode: 0
      axisCodeX: AXIS_12
      axisCodeY: 
      invertXAxis: 0
      invertYAxis: 0
    - id: 6
      description: Axis2D.SecondaryThumbstick
      axisType: 4
      inputType: 17
      inputAction:
        id: 5
        description: Teleport Direction
        axisConstraint: 4
      keyCode: 0
      axisCodeX: AXIS_4
      axisCodeY: AXIS_5
      invertXAxis: 0
      invertYAxis: 0
    - id: 7
      description: Button.SecondaryThumbstick Touch
      axisType: 2
      inputType: 19
      inputAction:
        id: 0
        description: None
        axisConstraint: 0
      keyCode: 347
      axisCodeX: 
      axisCodeY: 
      invertXAxis: 0
      invertYAxis: 0
    - id: 8
      description: Button.SecondaryThumbstick Near Touch
      axisType: 2
      inputType: 31
      inputAction:
        id: 0
        description: None
        axisConstraint: 0
      keyCode: 0
      axisCodeX: AXIS_16
      axisCodeY: 
      invertXAxis: 0
      invertYAxis: 0
    - id: 9
      description: Button.SecondaryThumbstick Press
      axisType: 2
      inputType: 18
      inputAction:
        id: 0
        description: None
        axisConstraint: 0
      keyCode: 339
      axisCodeX: 
      axisCodeY: 
      invertXAxis: 0
      invertYAxis: 0
    - id: 10
      description: Button.One Press
      axisType: 2
      inputType: 7
      inputAction:
        id: 0
        description: None
        axisConstraint: 0
      keyCode: 330
      axisCodeX: 
      axisCodeY: 
      invertXAxis: 0
      invertYAxis: 0
    - id: 11
      description: Button.Two Press
      axisType: 2
      inputType: 7
      inputAction:
        id: 0
        description: None
        axisConstraint: 0
      keyCode: 331
      axisCodeX: 
      axisCodeY: 
      invertXAxis: 0
      invertYAxis: 0
    - id: 12
      description: Button.One Touch
      axisType: 2
      inputType: 7
      inputAction:
        id: 0
        description: None
        axisConstraint: 0
      keyCode: 340
      axisCodeX: 
      axisCodeY: 
      invertXAxis: 0
      invertYAxis: 0
    - id: 13
      description: Button.Two Touch
      axisType: 2
      inputType: 7
      inputAction:
        id: 0
        description: None
        axisConstraint: 0
      keyCode: 341
      axisCodeX: 
      axisCodeY: 
      invertXAxis: 0
      invertYAxis: 0
    - id: 14
      description: Touch.SecondaryThumbRest Touch
      axisType: 2
      inputType: 30
      inputAction:
        id: 0
        description: None
        axisConstraint: 0
      keyCode: 349
      axisCodeX: 
      axisCodeY: 
      invertXAxis: 0
      invertYAxis: 0
    - id: 15
      description: Touch.SecondaryThumbRest Near Touch
      axisType: 2
      inputType: 31
      inputAction:
        id: 0
        description: None
        axisConstraint: 0
      keyCode: 0
      axisCodeX: AXIS_18
      axisCodeY: 
      invertXAxis: 0
      invertYAxis: 0
  - description: Oculus Remote Controller
    controllerType:
      reference: Microsoft.MixedReality.Toolkit.Core.Devices.OpenVR.OculusRemoteController,
        Microsoft.MixedReality.Toolkit
    handedness: 0
    useCustomInteractionMappings: 0
    interactions:
    - id: 0
      description: D-Pad Position
      axisType: 4
      inputType: 49
      inputAction:
        id: 5
        description: Teleport Direction
        axisConstraint: 4
      keyCode: 0
      axisCodeX: AXIS_5
      axisCodeY: AXIS_6
      invertXAxis: 0
      invertYAxis: 0
    - id: 1
      description: Button.One
      axisType: 2
      inputType: 7
      inputAction:
        id: 1
        description: Select
        axisConstraint: 2
      keyCode: 330
      axisCodeX: 
      axisCodeY: 
      invertXAxis: 0
      invertYAxis: 0
    - id: 2
      description: Button.Two
      axisType: 2
      inputType: 7
      inputAction:
        id: 2
        description: Menu
        axisConstraint: 2
      keyCode: 331
      axisCodeX: 
      axisCodeY: 
      invertXAxis: 0
      invertYAxis: 0
  - description: Generic OpenVR Controller Left
    controllerType:
      reference: Microsoft.MixedReality.Toolkit.Core.Devices.OpenVR.GenericOpenVRController,
        Microsoft.MixedReality.Toolkit
    handedness: 1
    useCustomInteractionMappings: 1
    interactions:
    - id: 0
      description: Spatial Pointer
      axisType: 7
      inputType: 3
      inputAction:
        id: 4
        description: Pointer Pose
        axisConstraint: 7
      keyCode: 0
      axisCodeX: 
      axisCodeY: 
      invertXAxis: 0
      invertYAxis: 0
    - id: 1
      description: Trigger Position
      axisType: 3
      inputType: 10
      inputAction:
        id: 6
        description: Trigger
        axisConstraint: 3
      keyCode: 0
      axisCodeX: AXIS_9
      axisCodeY: 
      invertXAxis: 0
      invertYAxis: 0
    - id: 2
      description: Trigger Press (Select)
      axisType: 2
      inputType: 13
      inputAction:
        id: 1
        description: Select
        axisConstraint: 2
      keyCode: 344
      axisCodeX: 
      axisCodeY: 
      invertXAxis: 0
      invertYAxis: 0
    - id: 3
      description: Trigger Touch
      axisType: 2
      inputType: 11
      inputAction:
        id: 0
        description: None
        axisConstraint: 0
      keyCode: 0
      axisCodeX: AXIS_9
      axisCodeY: 
      invertXAxis: 0
      invertYAxis: 0
    - id: 4
      description: Grip Trigger Position
      axisType: 3
      inputType: 10
      inputAction:
        id: 7
        description: Grip Press
        axisConstraint: 3
      keyCode: 0
      axisCodeX: AXIS_11
      axisCodeY: 
      invertXAxis: 0
      invertYAxis: 0
    - id: 5
      description: Trackpad-Thumbstick Position
      axisType: 4
      inputType: 21
      inputAction:
        id: 5
        description: Teleport Direction
        axisConstraint: 4
      keyCode: 0
      axisCodeX: AXIS_1
      axisCodeY: AXIS_2
      invertXAxis: 0
      invertYAxis: 1
    - id: 6
      description: Trackpad-Thumbstick Touch
      axisType: 2
      inputType: 22
      inputAction:
        id: 0
        description: None
        axisConstraint: 0
      keyCode: 346
      axisCodeX: 
      axisCodeY: 
      invertXAxis: 0
      invertYAxis: 0
    - id: 7
      description: Trackpad-Thumbstick Press
      axisType: 2
      inputType: 24
      inputAction:
        id: 0
        description: None
        axisConstraint: 0
      keyCode: 338
      axisCodeX: 
      axisCodeY: 
      invertXAxis: 0
      invertYAxis: 0
    - id: 8
      description: Unity Button Id 2
      axisType: 2
      inputType: 7
      inputAction:
        id: 2
        description: Menu
        axisConstraint: 2
      keyCode: 332
      axisCodeX: 
      axisCodeY: 
      invertXAxis: 0
      invertYAxis: 0
    - id: 9
      description: Unity Button Id 3
      axisType: 2
      inputType: 7
      inputAction:
        id: 0
        description: None
        axisConstraint: 0
      keyCode: 333
      axisCodeX: 
      axisCodeY: 
      invertXAxis: 0
      invertYAxis: 0
    - id: 10
      description: WMR Touchpad Touch
      axisType: 2
      inputType: 22
      inputAction:
        id: 0
        description: None
        axisConstraint: 0
      keyCode: 348
      axisCodeX: 
      axisCodeY: 
      invertXAxis: 0
      invertYAxis: 0
    - id: 11
      description: WMR Touchpad Position
      axisType: 4
      inputType: 21
      inputAction:
        id: 0
        description: None
        axisConstraint: 0
      keyCode: 0
      axisCodeX: AXIS_17
      axisCodeY: AXIS_18
      invertXAxis: 0
      invertYAxis: 0
  - description: Generic OpenVR Controller Right
    controllerType:
      reference: Microsoft.MixedReality.Toolkit.Core.Devices.OpenVR.GenericOpenVRController,
        Microsoft.MixedReality.Toolkit
    handedness: 2
    useCustomInteractionMappings: 1
    interactions:
    - id: 0
      description: Spatial Pointer
      axisType: 7
      inputType: 3
      inputAction:
        id: 4
        description: Pointer Pose
        axisConstraint: 7
      keyCode: 0
      axisCodeX: 
      axisCodeY: 
      invertXAxis: 0
      invertYAxis: 0
    - id: 1
      description: Trigger Position
      axisType: 3
      inputType: 10
      inputAction:
        id: 6
        description: Trigger
        axisConstraint: 3
      keyCode: 0
      axisCodeX: AXIS_10
      axisCodeY: 
      invertXAxis: 0
      invertYAxis: 0
    - id: 2
      description: Trigger Press (Select)
      axisType: 2
      inputType: 13
      inputAction:
        id: 1
        description: Select
        axisConstraint: 2
      keyCode: 345
      axisCodeX: 
      axisCodeY: 
      invertXAxis: 0
      invertYAxis: 0
    - id: 3
      description: Trigger Touch
      axisType: 2
      inputType: 11
      inputAction:
        id: 0
        description: None
        axisConstraint: 0
      keyCode: 0
      axisCodeX: AXIS_10
      axisCodeY: 
      invertXAxis: 0
      invertYAxis: 0
    - id: 4
      description: Grip Trigger Position
      axisType: 3
      inputType: 10
      inputAction:
        id: 7
        description: Grip Press
        axisConstraint: 3
      keyCode: 0
      axisCodeX: AXIS_12
      axisCodeY: 
      invertXAxis: 0
      invertYAxis: 0
    - id: 5
      description: Trackpad-Thumbstick Position
      axisType: 4
      inputType: 21
      inputAction:
        id: 5
        description: Teleport Direction
        axisConstraint: 4
      keyCode: 0
      axisCodeX: AXIS_4
      axisCodeY: AXIS_5
      invertXAxis: 0
      invertYAxis: 1
    - id: 6
      description: Trackpad-Thumbstick Touch
      axisType: 2
      inputType: 22
      inputAction:
        id: 0
        description: None
        axisConstraint: 0
      keyCode: 347
      axisCodeX: 
      axisCodeY: 
      invertXAxis: 0
      invertYAxis: 0
    - id: 7
      description: Trackpad-Thumbstick Press
      axisType: 2
      inputType: 24
      inputAction:
        id: 0
        description: None
        axisConstraint: 0
      keyCode: 339
      axisCodeX: 
      axisCodeY: 
      invertXAxis: 0
      invertYAxis: 0
    - id: 8
      description: Unity Button Id 0
      axisType: 2
      inputType: 7
      inputAction:
        id: 2
        description: Menu
        axisConstraint: 2
      keyCode: 330
      axisCodeX: 
      axisCodeY: 
      invertXAxis: 0
      invertYAxis: 0
    - id: 9
      description: Unity Button Id 1
      axisType: 2
      inputType: 7
      inputAction:
        id: 0
        description: None
        axisConstraint: 0
      keyCode: 331
      axisCodeX: 
      axisCodeY: 
      invertXAxis: 0
      invertYAxis: 0
    - id: 10
      description: WMR Touchpad Touch
      axisType: 2
      inputType: 22
      inputAction:
        id: 0
        description: None
        axisConstraint: 0
      keyCode: 349
      axisCodeX: 
      axisCodeY: 
      invertXAxis: 0
      invertYAxis: 0
    - id: 11
      description: WMR Touchpad Position
      axisType: 4
      inputType: 21
      inputAction:
        id: 0
        description: None
        axisConstraint: 0
      keyCode: 0
      axisCodeX: AXIS_19
      axisCodeY: AXIS_20
      invertXAxis: 0
      invertYAxis: 0<|MERGE_RESOLUTION|>--- conflicted
+++ resolved
@@ -11,16 +11,7 @@
   m_Script: {fileID: 11500000, guid: 1a1cf5fd47e548e6a23bdd3ddcc00cf6, type: 3}
   m_Name: DefaultMixedRealityControllerMappingProfile
   m_EditorClassIdentifier: 
-<<<<<<< HEAD
-=======
   isCustomProfile: 0
-  renderMotionControllers: 1
-  useDefaultModels: 0
-  globalLeftHandModel: {fileID: 1370450866519632, guid: 626257b1a6cd47c2a32a18cf75b2fb23,
-    type: 2}
-  globalRightHandModel: {fileID: 1760394390528354, guid: 9ef0df44319c4fb4a05649e5b8ceb6d1,
-    type: 2}
->>>>>>> 1a50143b
   mixedRealityControllerMappingProfiles:
   - description: MouseController
     controllerType:
