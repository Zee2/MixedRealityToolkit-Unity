﻿// Copyright (c) Microsoft Corporation. All rights reserved.
// Licensed under the MIT License. See LICENSE in the project root for license information.

using Microsoft.MixedReality.Toolkit.Input;
using Microsoft.MixedReality.Toolkit.Utilities;
using System.Text;
using System.Threading.Tasks;
using UnityEngine;

#if UNITY_STANDALONE_WIN || UNITY_WSA || UNITY_EDITOR_WIN
using UnityEngine.Windows.Speech;
#endif // UNITY_STANDALONE_WIN || UNITY_WSA || UNITY_EDITOR_WIN

namespace Microsoft.MixedReality.Toolkit.Windows.Input
{
<<<<<<< HEAD
#if UNITY_STANDALONE_WIN || UNITY_WSA || UNITY_EDITOR_WIN

    [MixedRealityDataProvider(
        typeof(IMixedRealityInputSystem),
        SupportedPlatforms.WindowsStandalone | SupportedPlatforms.WindowsUniversal | SupportedPlatforms.WindowsEditor,
        "Windows Dictation Input")]
    public class WindowsDictationInputProvider : BaseInputDeviceManager, IMixedRealityDictationSystem
=======
    [MixedRealityExtensionService(SupportedPlatforms.WindowsStandalone | SupportedPlatforms.WindowsUniversal | SupportedPlatforms.WindowsEditor)]
    public class WindowsDictationInputProvider : BaseDeviceManager, IMixedRealityDictationSystem
>>>>>>> ba2c579a
    {
        /// <summary>
        /// Constructor.
        /// </summary>
        /// <param name="registrar">The <see cref="IMixedRealityServiceRegistrar"/> instance that loaded the data provider.</param>
        /// <param name="inputSystem">The <see cref="IMixedRealityInputSystem"/> instance that receives data from this provider.</param>
        /// <param name="inputSystemProfile">The input system configuration profile.</param>
        /// <param name="playspace">The <see cref="Transform"/> of the playspace object.</param>
        /// <param name="name">Friendly name of the service.</param>
        /// <param name="priority">Service priority. Used to determine order of instantiation.</param>
        /// <param name="profile">The service's configuration profile.</param>
        public WindowsDictationInputProvider(
            IMixedRealityServiceRegistrar registrar,
            IMixedRealityInputSystem inputSystem,
            MixedRealityInputSystemProfile inputSystemProfile,
            Transform playspace,
            string name = null,
            uint priority = DefaultPriority,
            BaseMixedRealityProfile profile = null) : base(registrar, inputSystem, inputSystemProfile, playspace, name, priority, profile) { }

        /// <inheritdoc />
        public bool IsListening { get; private set; } = false;

#if UNITY_STANDALONE_WIN || UNITY_WSA || UNITY_EDITOR_WIN
        private bool hasFailed;
        private bool hasListener;
        private bool isTransitioning;

        private IMixedRealityInputSource inputSource = null;

        /// <summary>
        /// Caches the text currently being displayed in dictation display text.
        /// </summary>
        private StringBuilder textSoFar;

        private string deviceName = string.Empty;

        /// <summary>
        /// The device audio sampling rate.
        /// <remarks>Set by UnityEngine.Microphone.<see cref="Microphone.GetDeviceCaps"/></remarks>
        /// </summary>
        private int samplingRate;

        /// <summary>
        /// String result of the current dictation.
        /// </summary>
        private string dictationResult;

        /// <summary>
        /// Audio clip of the last dictation session.
        /// </summary>
        private AudioClip dictationAudioClip;

        private static DictationRecognizer dictationRecognizer;

        private readonly WaitUntil waitUntilPhraseRecognitionSystemHasStarted = new WaitUntil(() => PhraseRecognitionSystem.Status != SpeechSystemStatus.Stopped);
        private readonly WaitUntil waitUntilPhraseRecognitionSystemHasStopped = new WaitUntil(() => PhraseRecognitionSystem.Status != SpeechSystemStatus.Running);

        private readonly WaitUntil waitUntilDictationRecognizerHasStarted = new WaitUntil(() => dictationRecognizer.Status != SpeechSystemStatus.Stopped);
        private readonly WaitUntil waitUntilDictationRecognizerHasStopped = new WaitUntil(() => dictationRecognizer.Status != SpeechSystemStatus.Running);

        /// <inheritdoc />
        public override void Enable()
        {
            if (!Application.isPlaying) { return; }

            IMixedRealityInputSystem inputSystem = Service as IMixedRealityInputSystem;

            if (inputSystem == null)
            {
                Debug.LogError($"Unable to start {Name}. An Input System is required for this feature.");
                return;
            }

            inputSource = inputSystem.RequestNewGenericInputSource(Name, sourceType: InputSourceType.Voice);
            dictationResult = string.Empty;

            try
            {
                if (dictationRecognizer == null)
                {
                    dictationRecognizer = new DictationRecognizer();

                    dictationRecognizer.DictationHypothesis += DictationRecognizer_DictationHypothesis;
                    dictationRecognizer.DictationResult += DictationRecognizer_DictationResult;
                    dictationRecognizer.DictationComplete += DictationRecognizer_DictationComplete;
                    dictationRecognizer.DictationError += DictationRecognizer_DictationError;
                }
            }
            catch (System.Exception ex)
            {
                Debug.LogError($"Failed to start dictation recognizer. Are microphone permissions granted? Exception: {ex}");
                Disable();
            }
        }

        /// <inheritdoc />
        public override void Update()
        {
            IMixedRealityInputSystem inputSystem = Service as IMixedRealityInputSystem;

            if (!Application.isPlaying || inputSystem == null) { return; }

            if (!isTransitioning && IsListening && !Microphone.IsRecording(deviceName) && dictationRecognizer.Status == SpeechSystemStatus.Running)
            {
                // If the microphone stops as a result of timing out, make sure to manually stop the dictation recognizer.
                StopRecording();
            }

            if (!hasFailed && dictationRecognizer.Status == SpeechSystemStatus.Failed)
            {
                hasFailed = true;
                inputSystem.RaiseDictationError(inputSource, "Dictation recognizer has failed!");
            }
        }

        /// <inheritdoc />
        public override async void Disable()
        {
            if (Application.isPlaying && dictationRecognizer != null)
            {
                if (!isTransitioning && IsListening) { await StopRecordingAsync(); }

                dictationRecognizer.DictationHypothesis -= DictationRecognizer_DictationHypothesis;
                dictationRecognizer.DictationResult -= DictationRecognizer_DictationResult;
                dictationRecognizer.DictationComplete -= DictationRecognizer_DictationComplete;
                dictationRecognizer.DictationError -= DictationRecognizer_DictationError;
            }
        }

        /// <inheritdoc />
        public override void Destroy()
        {
            if (Application.isPlaying)
            {
                dictationRecognizer?.Dispose();
            }
        }

        /// <inheritdoc />
        public async void StartRecording(GameObject listener, float initialSilenceTimeout = 5, float autoSilenceTimeout = 20, int recordingTime = 10, string micDeviceName = "")
        {
            await StartRecordingAsync(listener, initialSilenceTimeout, autoSilenceTimeout, recordingTime, micDeviceName);
        }

        /// <inheritdoc />
        public async Task StartRecordingAsync(GameObject listener = null, float initialSilenceTimeout = 5f, float autoSilenceTimeout = 20f, int recordingTime = 10, string micDeviceName = "")
        {
            IMixedRealityInputSystem inputSystem = Service as IMixedRealityInputSystem;

            if (IsListening || isTransitioning || inputSystem == null || !Application.isPlaying)
            {
                Debug.LogWarning("Unable to start recording");
                return;
            }

            hasFailed = false;
            IsListening = true;
            isTransitioning = true;

            if (listener != null)
            {
                hasListener = true;
               inputSystem.PushModalInputHandler(listener);
            }

            if (PhraseRecognitionSystem.Status == SpeechSystemStatus.Running)
            {
                PhraseRecognitionSystem.Shutdown();
            }

            await waitUntilPhraseRecognitionSystemHasStopped;
            Debug.Assert(PhraseRecognitionSystem.Status == SpeechSystemStatus.Stopped);

            // Query the maximum frequency of the default microphone.
            int minSamplingRate; // Not used.
            deviceName = micDeviceName;
            Microphone.GetDeviceCaps(deviceName, out minSamplingRate, out samplingRate);

            dictationRecognizer.InitialSilenceTimeoutSeconds = initialSilenceTimeout;
            dictationRecognizer.AutoSilenceTimeoutSeconds = autoSilenceTimeout;
            dictationRecognizer.Start();

            await waitUntilDictationRecognizerHasStarted;
            Debug.Assert(dictationRecognizer.Status == SpeechSystemStatus.Running);

            if (dictationRecognizer.Status == SpeechSystemStatus.Failed)
            {
                inputSystem.RaiseDictationError(inputSource, "Dictation recognizer failed to start!");
                return;
            }

            // Start recording from the microphone.
            dictationAudioClip = Microphone.Start(deviceName, false, recordingTime, samplingRate);
            textSoFar = new StringBuilder();
            isTransitioning = false;
        }

        /// <inheritdoc />
        public async void StopRecording()
        {
            await StopRecordingAsync();
        }

        /// <inheritdoc />
        public async Task<AudioClip> StopRecordingAsync()
        {
            if (!IsListening || isTransitioning || !Application.isPlaying)
            {
                Debug.LogWarning("Unable to stop recording");
                return null;
            }

            IsListening = false;
            isTransitioning = true;

            IMixedRealityInputSystem inputSystem = Service as IMixedRealityInputSystem;

            if (hasListener)
            {
                inputSystem?.PopModalInputHandler();
                hasListener = false;
            }

            Microphone.End(deviceName);

            if (dictationRecognizer.Status == SpeechSystemStatus.Running)
            {
                dictationRecognizer.Stop();
            }

            await waitUntilDictationRecognizerHasStopped;
            Debug.Assert(dictationRecognizer.Status == SpeechSystemStatus.Stopped);

            PhraseRecognitionSystem.Restart();

            await waitUntilPhraseRecognitionSystemHasStarted;
            Debug.Assert(PhraseRecognitionSystem.Status == SpeechSystemStatus.Running);

            isTransitioning = false;
            return dictationAudioClip;
        }

        /// <summary>
        /// This event is fired while the user is talking. As the recognizer listens, it provides text of what it's heard so far.
        /// </summary>
        /// <param name="text">The currently hypothesized recognition.</param>
        private void DictationRecognizer_DictationHypothesis(string text)
        {
            // We don't want to append to textSoFar yet, because the hypothesis may have changed on the next event.
            dictationResult = $"{textSoFar} {text}...";

            IMixedRealityInputSystem inputSystem = Service as IMixedRealityInputSystem;
            inputSystem?.RaiseDictationHypothesis(inputSource, dictationResult);
        }

        /// <summary>
        /// This event is fired after the user pauses, typically at the end of a sentence. The full recognized string is returned here.
        /// </summary>
        /// <param name="text">The text that was heard by the recognizer.</param>
        /// <param name="confidence">A representation of how confident (rejected, low, medium, high) the recognizer is of this recognition.</param>
        private void DictationRecognizer_DictationResult(string text, ConfidenceLevel confidence)
        {
            textSoFar.Append($"{text}. ");

            dictationResult = textSoFar.ToString();

            IMixedRealityInputSystem inputSystem = Service as IMixedRealityInputSystem;
            inputSystem?.RaiseDictationResult(inputSource, dictationResult);
        }

        /// <summary>
        /// This event is fired when the recognizer stops, whether from StartRecording() being called, a timeout occurring, or some other error.
        /// Typically, this will simply return "Complete". In this case, we check to see if the recognizer timed out.
        /// </summary>
        /// <param name="cause">An enumerated reason for the session completing.</param>
        private void DictationRecognizer_DictationComplete(DictationCompletionCause cause)
        {
            // If Timeout occurs, the user has been silent for too long.
            if (cause == DictationCompletionCause.TimeoutExceeded)
            {
                Microphone.End(deviceName);

                dictationResult = "Dictation has timed out. Please try again.";
            }

            IMixedRealityInputSystem inputSystem = Service as IMixedRealityInputSystem;
            inputSystem?.RaiseDictationComplete(inputSource, dictationResult, dictationAudioClip);
            textSoFar = null;
            dictationResult = string.Empty;
        }

        /// <summary>
        /// This event is fired when an error occurs.
        /// </summary>
        /// <param name="error">The string representation of the error reason.</param>
        /// <param name="hresult">The int representation of the hresult.</param>
        private void DictationRecognizer_DictationError(string error, int hresult)
        {
            dictationResult = $"{error}\nHRESULT: {hresult}";

            IMixedRealityInputSystem inputSystem = Service as IMixedRealityInputSystem;
            inputSystem?.RaiseDictationError(inputSource, dictationResult);
            textSoFar = null;
            dictationResult = string.Empty;
        }
#endif // UNITY_STANDALONE_WIN || UNITY_WSA || UNITY_EDITOR_WIN
    }
}<|MERGE_RESOLUTION|>--- conflicted
+++ resolved
@@ -13,7 +13,6 @@
 
 namespace Microsoft.MixedReality.Toolkit.Windows.Input
 {
-<<<<<<< HEAD
 #if UNITY_STANDALONE_WIN || UNITY_WSA || UNITY_EDITOR_WIN
 
     [MixedRealityDataProvider(
@@ -21,10 +20,6 @@
         SupportedPlatforms.WindowsStandalone | SupportedPlatforms.WindowsUniversal | SupportedPlatforms.WindowsEditor,
         "Windows Dictation Input")]
     public class WindowsDictationInputProvider : BaseInputDeviceManager, IMixedRealityDictationSystem
-=======
-    [MixedRealityExtensionService(SupportedPlatforms.WindowsStandalone | SupportedPlatforms.WindowsUniversal | SupportedPlatforms.WindowsEditor)]
-    public class WindowsDictationInputProvider : BaseDeviceManager, IMixedRealityDictationSystem
->>>>>>> ba2c579a
     {
         /// <summary>
         /// Constructor.
