--- conflicted
+++ resolved
@@ -687,33 +687,20 @@
                 // If event was not handled by modal, pass it on to the current focused object
                 if (focusedObject != null)
                 {
-                    using (ExecuteHierarchyPerfMarker.Auto())
+                    // Handling propagation
+                    var eventPropagationData = baseInputEventData as IMixedRealityEventPropagationData;
+                    if (eventPropagationData != null)
+                    {
+                        PropagateEvent<T>(focusedObject, baseInputEventData, eventHandler);
+                    }
+                    // Events with no propagation configuration
+                    else
                     {
                         ExecuteEvents.ExecuteHierarchy(focusedObject, baseInputEventData, eventHandler);
                     }
                 }
                 return modalEventHandled;
             }
-<<<<<<< HEAD
-
-            // If event was not handled by modal, pass it on to the current focused object
-            if (focusedObject != null)
-            {
-                // Handling propagation
-                var eventPropagationData = baseInputEventData as IMixedRealityEventPropagationData;
-                if (eventPropagationData != null)
-                {
-                    PropagateEvent<T>(focusedObject, baseInputEventData, eventHandler);
-                }
-                // Events with no propagation configuration
-                else
-                {
-                    ExecuteEvents.ExecuteHierarchy(focusedObject, baseInputEventData, eventHandler);
-                }
-            }
-            return modalEventHandled;
-=======
->>>>>>> 43ca1417
         }
 
         /// <summary>
@@ -2313,12 +2300,9 @@
                 handler.OnTouchCompleted(casted);
             };
 
-<<<<<<< HEAD
-=======
 
         private static readonly ProfilerMarker RaiseOnTouchCompletedPerfMarker = new ProfilerMarker("[MRTK] MixedRealityInputSystem.RaiseOnTouchCompleted");
 
->>>>>>> 43ca1417
         /// <inheritdoc />
         public void RaiseOnTouchCompleted(IMixedRealityInputSource source, IMixedRealityController controller, Handedness handedness, Vector3 touchPoint)
         {
