%YAML 1.1
%TAG !u! tag:unity3d.com,2011:
<<<<<<< HEAD
--- !u!1 &955917824675559227
GameObject:
  m_ObjectHideFlags: 0
  m_CorrespondingSourceObject: {fileID: 0}
  m_PrefabInstance: {fileID: 0}
  m_PrefabAsset: {fileID: 0}
  serializedVersion: 6
  m_Component:
  - component: {fileID: 670110911868645709}
  - component: {fileID: 4842270323400060294}
  m_Layer: 0
  m_Name: ButtonCollection
  m_TagString: Untagged
  m_Icon: {fileID: 0}
  m_NavMeshLayer: 0
  m_StaticEditorFlags: 0
  m_IsActive: 1
--- !u!4 &670110911868645709
Transform:
  m_ObjectHideFlags: 0
  m_CorrespondingSourceObject: {fileID: 0}
  m_PrefabInstance: {fileID: 0}
  m_PrefabAsset: {fileID: 0}
  m_GameObject: {fileID: 955917824675559227}
  m_LocalRotation: {x: -0, y: -0, z: -0, w: 1}
  m_LocalPosition: {x: 0.0356, y: 0.012600005, z: 0}
  m_LocalScale: {x: 1, y: 1, z: 1}
  m_Children:
  - {fileID: 430504784206968950}
  - {fileID: 3029880158157371177}
  - {fileID: 7781997251953119131}
  - {fileID: 1314822428551258630}
  - {fileID: 674165323197227954}
  - {fileID: 415903395057134492}
  m_Father: {fileID: 8503270331930508642}
  m_RootOrder: 2
  m_LocalEulerAnglesHint: {x: 0, y: 0, z: 0}
--- !u!114 &4842270323400060294
MonoBehaviour:
  m_ObjectHideFlags: 0
  m_CorrespondingSourceObject: {fileID: 0}
  m_PrefabInstance: {fileID: 0}
  m_PrefabAsset: {fileID: 0}
  m_GameObject: {fileID: 955917824675559227}
  m_Enabled: 1
  m_EditorHideFlags: 0
  m_Script: {fileID: 11500000, guid: cf12ee76e7e00a44a9a84256760020e6, type: 3}
  m_Name: 
  m_EditorClassIdentifier: 
  nodeList:
  - Name: ToggleProfilerButton
    Offset: {x: 0, y: 0}
    Radius: 0
    Transform: {fileID: 430504784206968950}
    Colliders: []
  - Name: ToggleHandMesh
    Offset: {x: 0, y: 0}
    Radius: 0
    Transform: {fileID: 3029880158157371177}
    Colliders: []
  - Name: ToggleHandJoint
    Offset: {x: 0, y: 0}
    Radius: 0
    Transform: {fileID: 7781997251953119131}
    Colliders: []
  - Name: ToggleHandRay
    Offset: {x: 0, y: 0}
    Radius: 0
    Transform: {fileID: 1314822428551258630}
    Colliders: []
  - Name: ToggleInputRecording
    Offset: {x: 0, y: 0}
    Radius: 0
    Transform: {fileID: 674165323197227954}
    Colliders: []
  - Name: ToggleGazeSource
    Offset: {x: 0, y: 0}
    Radius: 0
    Transform: {fileID: 415903395057134492}
    Colliders: []
  ignoreInactiveTransforms: 1
  sortType: 0
  surfaceType: 1
  orientType: 0
  layout: 1
  anchor: 4
  anchorAlongAxis: 0
  columnAlignment: 0
  rowAlignment: 0
  radius: 2
  radialRange: 180
  distance: 0
  rows: 2
  columns: 3
  cellWidth: 0.032
  cellHeight: 0.032
  assetVersion: 1
--- !u!1 &1157715852291589082
GameObject:
  m_ObjectHideFlags: 0
  m_CorrespondingSourceObject: {fileID: 0}
  m_PrefabInstance: {fileID: 0}
  m_PrefabAsset: {fileID: 0}
  serializedVersion: 6
  m_Component:
  - component: {fileID: 4421520545911295023}
  - component: {fileID: 4244777288945360352}
  - component: {fileID: 294373694248494281}
  - component: {fileID: 5594688975843640178}
  - component: {fileID: 7192695347587622416}
  m_Layer: 0
  m_Name: Title
  m_TagString: Untagged
  m_Icon: {fileID: 0}
  m_NavMeshLayer: 0
  m_StaticEditorFlags: 0
  m_IsActive: 1
--- !u!224 &4421520545911295023
RectTransform:
  m_ObjectHideFlags: 0
  m_CorrespondingSourceObject: {fileID: 0}
  m_PrefabInstance: {fileID: 0}
  m_PrefabAsset: {fileID: 0}
  m_GameObject: {fileID: 1157715852291589082}
  m_LocalRotation: {x: -0, y: -0, z: -0, w: 1}
  m_LocalPosition: {x: 0, y: 0, z: 0.008000016}
  m_LocalScale: {x: 0.00641, y: 0.00641, z: 0.00641}
  m_Children: []
  m_Father: {fileID: 8503270331930508642}
  m_RootOrder: 1
  m_LocalEulerAnglesHint: {x: 0, y: 0, z: 0}
  m_AnchorMin: {x: 0.5, y: 0.5}
  m_AnchorMax: {x: 0.5, y: 0.5}
  m_AnchoredPosition: {x: 0.0387, y: 0.059000015}
  m_SizeDelta: {x: 20, y: 5}
  m_Pivot: {x: 0.5, y: 0.5}
--- !u!23 &4244777288945360352
MeshRenderer:
  m_ObjectHideFlags: 0
  m_CorrespondingSourceObject: {fileID: 0}
  m_PrefabInstance: {fileID: 0}
  m_PrefabAsset: {fileID: 0}
  m_GameObject: {fileID: 1157715852291589082}
  m_Enabled: 1
  m_CastShadows: 0
  m_ReceiveShadows: 0
  m_DynamicOccludee: 1
  m_MotionVectors: 1
  m_LightProbeUsage: 1
  m_ReflectionProbeUsage: 1
  m_RenderingLayerMask: 1
  m_RendererPriority: 0
  m_Materials:
  - {fileID: 21433621844796372, guid: f137eba12ee10834cb19632437cfdb2e, type: 2}
  m_StaticBatchInfo:
    firstSubMesh: 0
    subMeshCount: 0
  m_StaticBatchRoot: {fileID: 0}
  m_ProbeAnchor: {fileID: 0}
  m_LightProbeVolumeOverride: {fileID: 0}
  m_ScaleInLightmap: 1
  m_PreserveUVs: 0
  m_IgnoreNormalsForChartDetection: 0
  m_ImportantGI: 0
  m_StitchLightmapSeams: 0
  m_SelectedEditorRenderState: 3
  m_MinimumChartSize: 4
  m_AutoUVMaxDistance: 0.5
  m_AutoUVMaxAngle: 89
  m_LightmapParameters: {fileID: 0}
  m_SortingLayerID: 0
  m_SortingLayer: 0
  m_SortingOrder: 0
--- !u!33 &294373694248494281
MeshFilter:
  m_ObjectHideFlags: 0
  m_CorrespondingSourceObject: {fileID: 0}
  m_PrefabInstance: {fileID: 0}
  m_PrefabAsset: {fileID: 0}
  m_GameObject: {fileID: 1157715852291589082}
  m_Mesh: {fileID: 0}
--- !u!222 &5594688975843640178
CanvasRenderer:
  m_ObjectHideFlags: 0
  m_CorrespondingSourceObject: {fileID: 0}
  m_PrefabInstance: {fileID: 0}
  m_PrefabAsset: {fileID: 0}
  m_GameObject: {fileID: 1157715852291589082}
  m_CullTransparentMesh: 0
--- !u!114 &7192695347587622416
MonoBehaviour:
  m_ObjectHideFlags: 0
  m_CorrespondingSourceObject: {fileID: 0}
  m_PrefabInstance: {fileID: 0}
  m_PrefabAsset: {fileID: 0}
  m_GameObject: {fileID: 1157715852291589082}
  m_Enabled: 1
  m_EditorHideFlags: 0
  m_Script: {fileID: 11500000, guid: 9541d86e2fd84c1d9990edf0852d74ab, type: 3}
  m_Name: 
  m_EditorClassIdentifier: 
  m_Material: {fileID: 0}
  m_Color: {r: 1, g: 1, b: 1, a: 1}
  m_RaycastTarget: 1
  m_OnCullStateChanged:
    m_PersistentCalls:
      m_Calls: []
  m_text: TOGGLE MRTK FEATURES
  m_isRightToLeft: 0
  m_fontAsset: {fileID: 11400000, guid: f137eba12ee10834cb19632437cfdb2e, type: 2}
  m_sharedMaterial: {fileID: 21433621844796372, guid: f137eba12ee10834cb19632437cfdb2e,
    type: 2}
  m_fontSharedMaterials: []
  m_fontMaterial: {fileID: 0}
  m_fontMaterials: []
  m_fontColor32:
    serializedVersion: 2
    rgba: 4294967295
  m_fontColor: {r: 1, g: 1, b: 1, a: 1}
  m_enableVertexGradient: 0
  m_colorMode: 3
  m_fontColorGradient:
    topLeft: {r: 1, g: 1, b: 1, a: 1}
    topRight: {r: 1, g: 1, b: 1, a: 1}
    bottomLeft: {r: 1, g: 1, b: 1, a: 1}
    bottomRight: {r: 1, g: 1, b: 1, a: 1}
  m_fontColorGradientPreset: {fileID: 0}
  m_spriteAsset: {fileID: 0}
  m_tintAllSprites: 0
  m_overrideHtmlColors: 0
  m_faceColor:
    serializedVersion: 2
    rgba: 4294967295
  m_outlineColor:
    serializedVersion: 2
    rgba: 4278190080
  m_fontSize: 8
  m_fontSizeBase: 8
  m_fontWeight: 400
  m_enableAutoSizing: 0
  m_fontSizeMin: 18
  m_fontSizeMax: 72
  m_fontStyle: 0
  m_textAlignment: 257
  m_characterSpacing: 0
  m_wordSpacing: 0
  m_lineSpacing: 0
  m_lineSpacingMax: 0
  m_paragraphSpacing: 0
  m_charWidthMaxAdj: 0
  m_enableWordWrapping: 1
  m_wordWrappingRatios: 0.4
  m_overflowMode: 0
  m_firstOverflowCharacterIndex: -1
  m_linkedTextComponent: {fileID: 0}
  m_isLinkedTextComponent: 0
  m_isTextTruncated: 0
  m_enableKerning: 1
  m_enableExtraPadding: 0
  checkPaddingRequired: 0
  m_isRichText: 1
  m_parseCtrlCharacters: 1
  m_isOrthographic: 0
  m_isCullingEnabled: 0
  m_ignoreRectMaskCulling: 0
  m_ignoreCulling: 1
  m_horizontalMapping: 0
  m_verticalMapping: 0
  m_uvLineOffset: 0
  m_geometrySortingOrder: 0
  m_VertexBufferAutoSizeReduction: 1
  m_firstVisibleCharacter: 0
  m_useMaxVisibleDescender: 1
  m_pageToDisplay: 1
  m_margin: {x: 0, y: 1.1615484, z: 0.9536365, w: 1.6841211}
  m_textInfo:
    textComponent: {fileID: 7192695347587622416}
    characterCount: 0
    spriteCount: 0
    spaceCount: 0
    wordCount: 0
    linkCount: 0
    lineCount: 0
    pageCount: 0
    materialCount: 1
  m_isUsingLegacyAnimationComponent: 0
  m_isVolumetricText: 0
  m_spriteAnimator: {fileID: 0}
  m_hasFontAssetChanged: 0
  m_renderer: {fileID: 4244777288945360352}
  m_subTextObjects:
  - {fileID: 0}
  - {fileID: 0}
  - {fileID: 0}
  - {fileID: 0}
  - {fileID: 0}
  - {fileID: 0}
  - {fileID: 0}
  - {fileID: 0}
  m_maskType: 0
--- !u!1 &2818258956206718217
GameObject:
  m_ObjectHideFlags: 0
  m_CorrespondingSourceObject: {fileID: 0}
  m_PrefabInstance: {fileID: 0}
  m_PrefabAsset: {fileID: 0}
  serializedVersion: 6
  m_Component:
  - component: {fileID: 1160200473667933741}
  - component: {fileID: 5283831607292344076}
  - component: {fileID: 5441026969639913616}
  m_Layer: 0
  m_Name: GrabVisualCueHorizontalBottom
  m_TagString: Untagged
  m_Icon: {fileID: 0}
  m_NavMeshLayer: 0
  m_StaticEditorFlags: 0
  m_IsActive: 1
--- !u!4 &1160200473667933741
Transform:
  m_ObjectHideFlags: 0
  m_CorrespondingSourceObject: {fileID: 0}
  m_PrefabInstance: {fileID: 0}
  m_PrefabAsset: {fileID: 0}
  m_GameObject: {fileID: 2818258956206718217}
  m_LocalRotation: {x: -0, y: -0, z: -0, w: 1}
  m_LocalPosition: {x: 0.0355, y: -0.0256, z: -0.001}
  m_LocalScale: {x: 0.074928366, y: 0.0036311317, z: 0.009433999}
  m_Children: []
  m_Father: {fileID: 7727903795439188890}
  m_RootOrder: 3
  m_LocalEulerAnglesHint: {x: 0, y: 0, z: 0}
--- !u!33 &5283831607292344076
MeshFilter:
  m_ObjectHideFlags: 0
  m_CorrespondingSourceObject: {fileID: 0}
  m_PrefabInstance: {fileID: 0}
  m_PrefabAsset: {fileID: 0}
  m_GameObject: {fileID: 2818258956206718217}
  m_Mesh: {fileID: 10210, guid: 0000000000000000e000000000000000, type: 0}
--- !u!23 &5441026969639913616
MeshRenderer:
  m_ObjectHideFlags: 0
  m_CorrespondingSourceObject: {fileID: 0}
  m_PrefabInstance: {fileID: 0}
  m_PrefabAsset: {fileID: 0}
  m_GameObject: {fileID: 2818258956206718217}
  m_Enabled: 1
  m_CastShadows: 0
  m_ReceiveShadows: 0
  m_DynamicOccludee: 1
  m_MotionVectors: 2
  m_LightProbeUsage: 0
  m_ReflectionProbeUsage: 0
  m_RenderingLayerMask: 1
  m_RendererPriority: 0
  m_Materials:
  - {fileID: 2100000, guid: 13a6bafb89ca6414895d965b2fdb2041, type: 2}
  m_StaticBatchInfo:
    firstSubMesh: 0
    subMeshCount: 0
  m_StaticBatchRoot: {fileID: 0}
  m_ProbeAnchor: {fileID: 0}
  m_LightProbeVolumeOverride: {fileID: 0}
  m_ScaleInLightmap: 1
  m_PreserveUVs: 0
  m_IgnoreNormalsForChartDetection: 0
  m_ImportantGI: 0
  m_StitchLightmapSeams: 0
  m_SelectedEditorRenderState: 3
  m_MinimumChartSize: 4
  m_AutoUVMaxDistance: 0.5
  m_AutoUVMaxAngle: 89
  m_LightmapParameters: {fileID: 0}
  m_SortingLayerID: 0
  m_SortingLayer: 0
  m_SortingOrder: 0
--- !u!1 &2937897994563547090
GameObject:
  m_ObjectHideFlags: 0
  m_CorrespondingSourceObject: {fileID: 0}
  m_PrefabInstance: {fileID: 0}
  m_PrefabAsset: {fileID: 0}
  serializedVersion: 6
  m_Component:
  - component: {fileID: 7727903795439188890}
  m_Layer: 0
  m_Name: GrabVisualCue
  m_TagString: Untagged
  m_Icon: {fileID: 0}
  m_NavMeshLayer: 0
  m_StaticEditorFlags: 0
  m_IsActive: 1
--- !u!4 &7727903795439188890
Transform:
  m_ObjectHideFlags: 0
  m_CorrespondingSourceObject: {fileID: 0}
  m_PrefabInstance: {fileID: 0}
  m_PrefabAsset: {fileID: 0}
  m_GameObject: {fileID: 2937897994563547090}
  m_LocalRotation: {x: -0, y: -0, z: -0, w: 1}
  m_LocalPosition: {x: 0, y: 0, z: 0.0065000057}
  m_LocalScale: {x: 1, y: 1, z: 1}
  m_Children:
  - {fileID: 1818486069574738084}
  - {fileID: 8767125897353259857}
  - {fileID: 3179192980857174567}
  - {fileID: 1160200473667933741}
  m_Father: {fileID: 8503270331930508642}
  m_RootOrder: 4
  m_LocalEulerAnglesHint: {x: 0, y: 0, z: 0}
=======
>>>>>>> eaacd601
--- !u!114 &7236097622359626994
MonoBehaviour:
  m_ObjectHideFlags: 0
  m_CorrespondingSourceObject: {fileID: 0}
  m_PrefabInstance: {fileID: 0}
  m_PrefabAsset: {fileID: 0}
  m_GameObject: {fileID: 3024971127450879416}
  m_Enabled: 1
  m_EditorHideFlags: 0
  m_Script: {fileID: 11500000, guid: ae67cd8a02f7ce94e9565614536df803, type: 3}
  m_Name: 
  m_EditorClassIdentifier: 
  loadSceneMode: 0
  contentScene:
    Name: MRTKExamplesHubMainMenu
    Path: Assets/MRTK/Examples/Experimental/ExamplesHub/Scenes/MRTKExamplesHubMainMenu.unity
    Included: 1
    BuildIndex: 1
    Tag: Untagged
    Asset: {fileID: 102900000, guid: 63a00118e809c754f9c7911bb85d635f, type: 3}
  loadOnStartup: 0
--- !u!1 &4943773361295851263
GameObject:
  m_ObjectHideFlags: 0
  m_CorrespondingSourceObject: {fileID: 0}
  m_PrefabInstance: {fileID: 0}
  m_PrefabAsset: {fileID: 0}
  serializedVersion: 6
  m_Component:
  - component: {fileID: 8503270331930508642}
  - component: {fileID: 4546402662010242382}
  - component: {fileID: 3673227729376072232}
  - component: {fileID: 958447895517940439}
  - component: {fileID: 3183098002564305489}
  - component: {fileID: 1900320861033997991}
  - component: {fileID: 1207046753900978316}
  - component: {fileID: 6765486459160625832}
  - component: {fileID: 6853814223810241135}
  m_Layer: 0
  m_Name: ToggleFeaturesPanelExamplesHub
  m_TagString: Untagged
  m_Icon: {fileID: 0}
  m_NavMeshLayer: 0
  m_StaticEditorFlags: 0
  m_IsActive: 1
--- !u!4 &8503270331930508642
Transform:
  m_ObjectHideFlags: 0
  m_CorrespondingSourceObject: {fileID: 0}
  m_PrefabInstance: {fileID: 0}
  m_PrefabAsset: {fileID: 0}
  m_GameObject: {fileID: 4943773361295851263}
  m_LocalRotation: {x: 0, y: 0, z: 0, w: 1}
  m_LocalPosition: {x: -0.0216, y: -0.4, z: 0.5}
  m_LocalScale: {x: 1, y: 1, z: 1}
  m_Children:
  - {fileID: 3024971127971496793}
  - {fileID: 2525955260392905101}
  - {fileID: 2592136137958061095}
  m_Father: {fileID: 0}
  m_RootOrder: 0
  m_LocalEulerAnglesHint: {x: 0, y: 0, z: 0}
--- !u!114 &4546402662010242382
MonoBehaviour:
  m_ObjectHideFlags: 0
  m_CorrespondingSourceObject: {fileID: 0}
  m_PrefabInstance: {fileID: 0}
  m_PrefabAsset: {fileID: 0}
  m_GameObject: {fileID: 4943773361295851263}
  m_Enabled: 1
  m_EditorHideFlags: 0
  m_Script: {fileID: 11500000, guid: 210487fc9a02cd049bdd702b7cb8b977, type: 3}
  m_Name: 
  m_EditorClassIdentifier: 
  isHandMeshVisible: 1
  isHandJointVisible: 1
--- !u!114 &3673227729376072232
MonoBehaviour:
  m_ObjectHideFlags: 0
  m_CorrespondingSourceObject: {fileID: 0}
  m_PrefabInstance: {fileID: 0}
  m_PrefabAsset: {fileID: 0}
  m_GameObject: {fileID: 4943773361295851263}
  m_Enabled: 1
  m_EditorHideFlags: 0
  m_Script: {fileID: 11500000, guid: 984a6c5221e64b247a4f2bab25cdfdcb, type: 3}
  m_Name: 
  m_EditorClassIdentifier: 
  OnRecordingStarted:
    m_PersistentCalls:
      m_Calls:
      - m_Target: {fileID: 0}
        m_MethodName: set_material
        m_Mode: 2
        m_Arguments:
          m_ObjectArgument: {fileID: 2100000, guid: 635a27f13b7b26b4483bc1283d04803e,
            type: 2}
          m_ObjectArgumentAssemblyTypeName: UnityEngine.Material, UnityEngine
          m_IntArgument: 0
          m_FloatArgument: 0
          m_StringArgument: 
          m_BoolArgument: 0
        m_CallState: 2
  OnRecordingStopped:
    m_PersistentCalls:
      m_Calls:
      - m_Target: {fileID: 0}
        m_MethodName: set_material
        m_Mode: 2
        m_Arguments:
          m_ObjectArgument: {fileID: 2100000, guid: 38a587e9218b3284485088c9925af61f,
            type: 2}
          m_ObjectArgumentAssemblyTypeName: UnityEngine.Material, UnityEngine
          m_IntArgument: 0
          m_FloatArgument: 0
          m_StringArgument: 
          m_BoolArgument: 0
        m_CallState: 2
--- !u!114 &958447895517940439
MonoBehaviour:
  m_ObjectHideFlags: 0
  m_CorrespondingSourceObject: {fileID: 0}
  m_PrefabInstance: {fileID: 0}
  m_PrefabAsset: {fileID: 0}
  m_GameObject: {fileID: 4943773361295851263}
  m_Enabled: 1
  m_EditorHideFlags: 0
  m_Script: {fileID: 11500000, guid: b55691ad5b034fe6966763a6e23818d2, type: 3}
  m_Name: 
  m_EditorClassIdentifier: 
  trackedTargetType: 0
  trackedHandness: 3
  trackedHandJoint: 2
  transformOverride: {fileID: 0}
  additionalOffset: {x: 0, y: 0, z: 0}
  additionalRotation: {x: 0, y: 0, z: 0}
  updateSolvers: 1
--- !u!114 &3183098002564305489
MonoBehaviour:
  m_ObjectHideFlags: 0
  m_CorrespondingSourceObject: {fileID: 0}
  m_PrefabInstance: {fileID: 0}
  m_PrefabAsset: {fileID: 0}
  m_GameObject: {fileID: 4943773361295851263}
  m_Enabled: 0
  m_EditorHideFlags: 0
  m_Script: {fileID: 11500000, guid: 4684083f6dff4a1d8a790bccc354fcf4, type: 3}
  m_Name: 
  m_EditorClassIdentifier: 
  updateLinkedTransform: 0
  moveLerpTime: 0.5
  rotateLerpTime: 0.5
  scaleLerpTime: 0
  maintainScale: 1
  smoothing: 1
  lifetime: 0
  referenceDirection: 1
  minDistance: 0.3
  maxDistance: 0.6
  minViewDegrees: 0
  maxViewDegrees: 15
  aspectV: 1
  ignoreAngleClamp: 0
  ignoreDistanceClamp: 0
  useFixedVerticalPosition: 1
  fixedVerticalPosition: -0.4
  orientToReferenceDirection: 0
--- !u!114 &1900320861033997991
MonoBehaviour:
  m_ObjectHideFlags: 0
  m_CorrespondingSourceObject: {fileID: 0}
  m_PrefabInstance: {fileID: 0}
  m_PrefabAsset: {fileID: 0}
  m_GameObject: {fileID: 4943773361295851263}
  m_Enabled: 1
  m_EditorHideFlags: 0
  m_Script: {fileID: 11500000, guid: 05bf489b30ac3e7419b1924c4a055b29, type: 3}
  m_Name: 
  m_EditorClassIdentifier: 
--- !u!82 &1207046753900978316
AudioSource:
  m_ObjectHideFlags: 0
  m_CorrespondingSourceObject: {fileID: 0}
  m_PrefabInstance: {fileID: 0}
  m_PrefabAsset: {fileID: 0}
  m_GameObject: {fileID: 4943773361295851263}
  m_Enabled: 1
  serializedVersion: 4
  OutputAudioMixerGroup: {fileID: 0}
  m_audioClip: {fileID: 0}
  m_PlayOnAwake: 1
  m_Volume: 1
  m_Pitch: 1
  Loop: 0
  Mute: 0
  Spatialize: 0
  SpatializePostEffects: 0
  Priority: 128
  DopplerLevel: 1
  MinDistance: 1
  MaxDistance: 500
  Pan2D: 0
  rolloffMode: 0
  BypassEffects: 0
  BypassListenerEffects: 0
  BypassReverbZones: 0
  rolloffCustomCurve:
    serializedVersion: 2
    m_Curve:
    - serializedVersion: 3
      time: 0
      value: 1
      inSlope: 0
      outSlope: 0
      tangentMode: 0
      weightedMode: 0
      inWeight: 0.33333334
      outWeight: 0.33333334
    - serializedVersion: 3
      time: 1
      value: 0
      inSlope: 0
      outSlope: 0
      tangentMode: 0
      weightedMode: 0
      inWeight: 0.33333334
      outWeight: 0.33333334
    m_PreInfinity: 2
    m_PostInfinity: 2
    m_RotationOrder: 4
  panLevelCustomCurve:
    serializedVersion: 2
    m_Curve:
    - serializedVersion: 3
      time: 0
      value: 0
      inSlope: 0
      outSlope: 0
      tangentMode: 0
      weightedMode: 0
      inWeight: 0.33333334
      outWeight: 0.33333334
    m_PreInfinity: 2
    m_PostInfinity: 2
    m_RotationOrder: 4
  spreadCustomCurve:
    serializedVersion: 2
    m_Curve:
    - serializedVersion: 3
      time: 0
      value: 0
      inSlope: 0
      outSlope: 0
      tangentMode: 0
      weightedMode: 0
      inWeight: 0.33333334
      outWeight: 0.33333334
    m_PreInfinity: 2
    m_PostInfinity: 2
    m_RotationOrder: 4
  reverbZoneMixCustomCurve:
    serializedVersion: 2
    m_Curve:
    - serializedVersion: 3
      time: 0
      value: 1
      inSlope: 0
      outSlope: 0
      tangentMode: 0
      weightedMode: 0
      inWeight: 0.33333334
      outWeight: 0.33333334
    m_PreInfinity: 2
    m_PostInfinity: 2
    m_RotationOrder: 4
--- !u!114 &6765486459160625832
MonoBehaviour:
  m_ObjectHideFlags: 0
  m_CorrespondingSourceObject: {fileID: 0}
  m_PrefabInstance: {fileID: 0}
  m_PrefabAsset: {fileID: 0}
  m_GameObject: {fileID: 4943773361295851263}
  m_Enabled: 1
  m_EditorHideFlags: 0
  m_Script: {fileID: 11500000, guid: 63eaf86d83dad1241bea44bea33e29aa, type: 3}
  m_Name: 
  m_EditorClassIdentifier: 
--- !u!114 &6853814223810241135
MonoBehaviour:
  m_ObjectHideFlags: 0
  m_CorrespondingSourceObject: {fileID: 0}
  m_PrefabInstance: {fileID: 0}
  m_PrefabAsset: {fileID: 0}
  m_GameObject: {fileID: 4943773361295851263}
  m_Enabled: 1
  m_EditorHideFlags: 0
  m_Script: {fileID: 11500000, guid: 6882bedc8bd2d7340819d2c09417ab21, type: 3}
  m_Name: 
  m_EditorClassIdentifier: 
--- !u!65 &5206145123226296436
BoxCollider:
  m_ObjectHideFlags: 0
  m_CorrespondingSourceObject: {fileID: 0}
  m_PrefabInstance: {fileID: 0}
  m_PrefabAsset: {fileID: 0}
  m_GameObject: {fileID: 5040181823892292137}
  m_Material: {fileID: 0}
  m_IsTrigger: 0
  m_Enabled: 1
  serializedVersion: 2
  m_Size: {x: 1, y: 0.99999994, z: 1}
  m_Center: {x: 0.00000004856583, y: 0, z: 3.0616168e-17}
--- !u!114 &2700196265164398086
MonoBehaviour:
  m_ObjectHideFlags: 0
  m_CorrespondingSourceObject: {fileID: 0}
  m_PrefabInstance: {fileID: 0}
  m_PrefabAsset: {fileID: 0}
  m_GameObject: {fileID: 5040181823892292137}
  m_Enabled: 1
  m_EditorHideFlags: 0
  m_Script: {fileID: 11500000, guid: 5afd5316c63705643b3daba5a6e923bd, type: 3}
  m_Name: 
  m_EditorClassIdentifier: 
  ShowTetherWhenManipulating: 1
--- !u!114 &6914906376347729852
MonoBehaviour:
  m_ObjectHideFlags: 0
  m_CorrespondingSourceObject: {fileID: 0}
  m_PrefabInstance: {fileID: 0}
  m_PrefabAsset: {fileID: 0}
  m_GameObject: {fileID: 5040181823892292137}
  m_Enabled: 1
  m_EditorHideFlags: 0
  m_Script: {fileID: 11500000, guid: 5afd5316c63705643b3daba5a6e923bd, type: 3}
  m_Name: 
  m_EditorClassIdentifier: 
  ShowTetherWhenManipulating: 1
--- !u!114 &3858208917547226164
MonoBehaviour:
  m_ObjectHideFlags: 0
  m_CorrespondingSourceObject: {fileID: 0}
  m_PrefabInstance: {fileID: 0}
  m_PrefabAsset: {fileID: 0}
  m_GameObject: {fileID: 5040181823892292137}
  m_Enabled: 1
  m_EditorHideFlags: 0
  m_Script: {fileID: 11500000, guid: 181cd563a8349c34ea8978b0bc8d9c7e, type: 3}
  m_Name: 
  m_EditorClassIdentifier: 
  hostTransform: {fileID: 8503270331930508642}
  manipulationType: 3
  twoHandedManipulationType: 7
  allowFarManipulation: 1
  oneHandRotationModeNear: 1
  oneHandRotationModeFar: 1
  releaseBehavior: 3
  smoothingActive: 1
  moveLerpTime: 0.001
  rotateLerpTime: 0.001
  scaleLerpTime: 0.001
  onManipulationStarted:
    m_PersistentCalls:
      m_Calls:
      - m_Target: {fileID: 8998881947592914097}
        m_MethodName: set_material
        m_Mode: 2
        m_Arguments:
          m_ObjectArgument: {fileID: 2100000, guid: 16526572b35ecaa4ba781a0bff18ab12,
            type: 2}
          m_ObjectArgumentAssemblyTypeName: UnityEngine.Material, UnityEngine
          m_IntArgument: 0
          m_FloatArgument: 0
          m_StringArgument: 
          m_BoolArgument: 0
        m_CallState: 2
      - m_Target: {fileID: 3183098002564305489}
        m_MethodName: set_enabled
        m_Mode: 6
        m_Arguments:
          m_ObjectArgument: {fileID: 0}
          m_ObjectArgumentAssemblyTypeName: UnityEngine.Object, UnityEngine
          m_IntArgument: 0
          m_FloatArgument: 0
          m_StringArgument: 
          m_BoolArgument: 0
        m_CallState: 2
      - m_Target: {fileID: 4952295583788948581}
        m_MethodName: SetToggled
        m_Mode: 6
        m_Arguments:
          m_ObjectArgument: {fileID: 0}
          m_ObjectArgumentAssemblyTypeName: UnityEngine.Object, UnityEngine
          m_IntArgument: 0
          m_FloatArgument: 0
          m_StringArgument: 
          m_BoolArgument: 1
        m_CallState: 2
      - m_Target: {fileID: 1207046753900978316}
        m_MethodName: PlayOneShot
        m_Mode: 2
        m_Arguments:
          m_ObjectArgument: {fileID: 8300000, guid: 72d90092d0f1a734eb1cfcf71b8fa2e4,
            type: 3}
          m_ObjectArgumentAssemblyTypeName: UnityEngine.AudioClip, UnityEngine
          m_IntArgument: 0
          m_FloatArgument: 0
          m_StringArgument: 
          m_BoolArgument: 1
        m_CallState: 2
  onManipulationEnded:
    m_PersistentCalls:
      m_Calls:
      - m_Target: {fileID: 8998881947592914097}
        m_MethodName: set_material
        m_Mode: 2
        m_Arguments:
          m_ObjectArgument: {fileID: 2100000, guid: ec72a3a105768f746b556a8dfdae61a8,
            type: 2}
          m_ObjectArgumentAssemblyTypeName: UnityEngine.Material, UnityEngine
          m_IntArgument: 0
          m_FloatArgument: 0
          m_StringArgument: 
          m_BoolArgument: 0
        m_CallState: 2
      - m_Target: {fileID: 1207046753900978316}
        m_MethodName: PlayOneShot
        m_Mode: 2
        m_Arguments:
          m_ObjectArgument: {fileID: 8300000, guid: ec33d8a6027c1574390812966f8aef94,
            type: 3}
          m_ObjectArgumentAssemblyTypeName: UnityEngine.AudioClip, UnityEngine
          m_IntArgument: 0
          m_FloatArgument: 0
          m_StringArgument: 
          m_BoolArgument: 0
        m_CallState: 2
  onHoverEntered:
    m_PersistentCalls:
      m_Calls: []
  onHoverExited:
    m_PersistentCalls:
      m_Calls: []
--- !u!114 &4257348018949617048
MonoBehaviour:
  m_ObjectHideFlags: 0
  m_CorrespondingSourceObject: {fileID: 0}
  m_PrefabInstance: {fileID: 0}
  m_PrefabAsset: {fileID: 0}
  m_GameObject: {fileID: 5040181823892292137}
  m_Enabled: 1
  m_EditorHideFlags: 0
  m_Script: {fileID: 11500000, guid: 5b3e6359c9750ad4fb8a05c9b8704d7b, type: 3}
  m_Name: 
  m_EditorClassIdentifier: 
<<<<<<< HEAD
  ShowTetherWhenManipulating: 1
--- !u!1 &5575378035159132878
GameObject:
  m_ObjectHideFlags: 0
  m_CorrespondingSourceObject: {fileID: 0}
  m_PrefabInstance: {fileID: 0}
  m_PrefabAsset: {fileID: 0}
  serializedVersion: 6
  m_Component:
  - component: {fileID: 1818486069574738084}
  - component: {fileID: 4419931378729166805}
  - component: {fileID: 3313353690306382395}
  m_Layer: 0
  m_Name: GrabVisualCueVerticalLeft
  m_TagString: Untagged
  m_Icon: {fileID: 0}
  m_NavMeshLayer: 0
  m_StaticEditorFlags: 0
  m_IsActive: 1
--- !u!4 &1818486069574738084
Transform:
  m_ObjectHideFlags: 0
  m_CorrespondingSourceObject: {fileID: 0}
  m_PrefabInstance: {fileID: 0}
  m_PrefabAsset: {fileID: 0}
  m_GameObject: {fileID: 5575378035159132878}
  m_LocalRotation: {x: -0, y: -0, z: -0, w: 1}
  m_LocalPosition: {x: -0.0185, y: 0.012699999, z: -0.001}
  m_LocalScale: {x: 0.0034266084, y: 0.023154724, z: 0.0039000595}
  m_Children: []
  m_Father: {fileID: 7727903795439188890}
  m_RootOrder: 0
  m_LocalEulerAnglesHint: {x: 0, y: 0, z: 0}
--- !u!33 &4419931378729166805
MeshFilter:
  m_ObjectHideFlags: 0
  m_CorrespondingSourceObject: {fileID: 0}
  m_PrefabInstance: {fileID: 0}
  m_PrefabAsset: {fileID: 0}
  m_GameObject: {fileID: 5575378035159132878}
  m_Mesh: {fileID: 10210, guid: 0000000000000000e000000000000000, type: 0}
--- !u!23 &3313353690306382395
MeshRenderer:
  m_ObjectHideFlags: 0
  m_CorrespondingSourceObject: {fileID: 0}
  m_PrefabInstance: {fileID: 0}
  m_PrefabAsset: {fileID: 0}
  m_GameObject: {fileID: 5575378035159132878}
  m_Enabled: 1
  m_CastShadows: 0
  m_ReceiveShadows: 0
  m_DynamicOccludee: 1
  m_MotionVectors: 2
  m_LightProbeUsage: 0
  m_ReflectionProbeUsage: 0
  m_RenderingLayerMask: 1
  m_RendererPriority: 0
  m_Materials:
  - {fileID: 2100000, guid: e28b3473906c8764a948650d42b975c1, type: 2}
  m_StaticBatchInfo:
    firstSubMesh: 0
    subMeshCount: 0
  m_StaticBatchRoot: {fileID: 0}
  m_ProbeAnchor: {fileID: 0}
  m_LightProbeVolumeOverride: {fileID: 0}
  m_ScaleInLightmap: 1
  m_PreserveUVs: 0
  m_IgnoreNormalsForChartDetection: 0
  m_ImportantGI: 0
  m_StitchLightmapSeams: 0
  m_SelectedEditorRenderState: 3
  m_MinimumChartSize: 4
  m_AutoUVMaxDistance: 0.5
  m_AutoUVMaxAngle: 89
  m_LightmapParameters: {fileID: 0}
  m_SortingLayerID: 0
  m_SortingLayer: 0
  m_SortingOrder: 0
--- !u!1 &6209846192789759145
GameObject:
  m_ObjectHideFlags: 0
  m_CorrespondingSourceObject: {fileID: 0}
  m_PrefabInstance: {fileID: 0}
  m_PrefabAsset: {fileID: 0}
  serializedVersion: 6
  m_Component:
  - component: {fileID: 8767125897353259857}
  - component: {fileID: 1457579144002313280}
  - component: {fileID: 7455979092691885606}
  m_Layer: 0
  m_Name: GrabVisualCueVerticalRight
  m_TagString: Untagged
  m_Icon: {fileID: 0}
  m_NavMeshLayer: 0
  m_StaticEditorFlags: 0
  m_IsActive: 1
--- !u!4 &8767125897353259857
Transform:
  m_ObjectHideFlags: 0
  m_CorrespondingSourceObject: {fileID: 0}
  m_PrefabInstance: {fileID: 0}
  m_PrefabAsset: {fileID: 0}
  m_GameObject: {fileID: 6209846192789759145}
  m_LocalRotation: {x: -0, y: -0, z: -0, w: 1}
  m_LocalPosition: {x: 0.0903, y: 0.012699999, z: -0.001}
  m_LocalScale: {x: 0.0034266084, y: 0.023154724, z: 0.0039000595}
  m_Children: []
  m_Father: {fileID: 7727903795439188890}
  m_RootOrder: 1
  m_LocalEulerAnglesHint: {x: 0, y: 0, z: 0}
--- !u!33 &1457579144002313280
MeshFilter:
  m_ObjectHideFlags: 0
  m_CorrespondingSourceObject: {fileID: 0}
  m_PrefabInstance: {fileID: 0}
  m_PrefabAsset: {fileID: 0}
  m_GameObject: {fileID: 6209846192789759145}
  m_Mesh: {fileID: 10210, guid: 0000000000000000e000000000000000, type: 0}
--- !u!23 &7455979092691885606
MeshRenderer:
  m_ObjectHideFlags: 0
  m_CorrespondingSourceObject: {fileID: 0}
  m_PrefabInstance: {fileID: 0}
  m_PrefabAsset: {fileID: 0}
  m_GameObject: {fileID: 6209846192789759145}
  m_Enabled: 1
  m_CastShadows: 0
  m_ReceiveShadows: 0
  m_DynamicOccludee: 1
  m_MotionVectors: 2
  m_LightProbeUsage: 0
  m_ReflectionProbeUsage: 0
  m_RenderingLayerMask: 1
  m_RendererPriority: 0
  m_Materials:
  - {fileID: 2100000, guid: e28b3473906c8764a948650d42b975c1, type: 2}
  m_StaticBatchInfo:
    firstSubMesh: 0
    subMeshCount: 0
  m_StaticBatchRoot: {fileID: 0}
  m_ProbeAnchor: {fileID: 0}
  m_LightProbeVolumeOverride: {fileID: 0}
  m_ScaleInLightmap: 1
  m_PreserveUVs: 0
  m_IgnoreNormalsForChartDetection: 0
  m_ImportantGI: 0
  m_StitchLightmapSeams: 0
  m_SelectedEditorRenderState: 3
  m_MinimumChartSize: 4
  m_AutoUVMaxDistance: 0.5
  m_AutoUVMaxAngle: 89
  m_LightmapParameters: {fileID: 0}
  m_SortingLayerID: 0
  m_SortingLayer: 0
  m_SortingOrder: 0
--- !u!1 &9131905848739441911
GameObject:
  m_ObjectHideFlags: 0
  m_CorrespondingSourceObject: {fileID: 0}
  m_PrefabInstance: {fileID: 0}
  m_PrefabAsset: {fileID: 0}
  serializedVersion: 6
  m_Component:
  - component: {fileID: 3179192980857174567}
  - component: {fileID: 3362557511793487755}
  - component: {fileID: 1267783551653817210}
  m_Layer: 0
  m_Name: GrabVisualCueHorizontalTop
  m_TagString: Untagged
  m_Icon: {fileID: 0}
  m_NavMeshLayer: 0
  m_StaticEditorFlags: 0
  m_IsActive: 1
--- !u!4 &3179192980857174567
Transform:
  m_ObjectHideFlags: 0
  m_CorrespondingSourceObject: {fileID: 0}
  m_PrefabInstance: {fileID: 0}
  m_PrefabAsset: {fileID: 0}
  m_GameObject: {fileID: 9131905848739441911}
  m_LocalRotation: {x: -0, y: -0, z: -0, w: 1}
  m_LocalPosition: {x: 0.0355, y: 0.0507, z: -0.001}
  m_LocalScale: {x: 0.074928366, y: 0.0036311317, z: 0.009433999}
  m_Children: []
  m_Father: {fileID: 7727903795439188890}
  m_RootOrder: 2
  m_LocalEulerAnglesHint: {x: 0, y: 0, z: 0}
--- !u!33 &3362557511793487755
MeshFilter:
  m_ObjectHideFlags: 0
  m_CorrespondingSourceObject: {fileID: 0}
  m_PrefabInstance: {fileID: 0}
  m_PrefabAsset: {fileID: 0}
  m_GameObject: {fileID: 9131905848739441911}
  m_Mesh: {fileID: 10210, guid: 0000000000000000e000000000000000, type: 0}
--- !u!23 &1267783551653817210
MeshRenderer:
  m_ObjectHideFlags: 0
  m_CorrespondingSourceObject: {fileID: 0}
  m_PrefabInstance: {fileID: 0}
  m_PrefabAsset: {fileID: 0}
  m_GameObject: {fileID: 9131905848739441911}
  m_Enabled: 1
  m_CastShadows: 0
  m_ReceiveShadows: 0
  m_DynamicOccludee: 1
  m_MotionVectors: 2
  m_LightProbeUsage: 0
  m_ReflectionProbeUsage: 0
  m_RenderingLayerMask: 1
  m_RendererPriority: 0
  m_Materials:
  - {fileID: 2100000, guid: 13a6bafb89ca6414895d965b2fdb2041, type: 2}
  m_StaticBatchInfo:
    firstSubMesh: 0
    subMeshCount: 0
  m_StaticBatchRoot: {fileID: 0}
  m_ProbeAnchor: {fileID: 0}
  m_LightProbeVolumeOverride: {fileID: 0}
  m_ScaleInLightmap: 1
  m_PreserveUVs: 0
  m_IgnoreNormalsForChartDetection: 0
  m_ImportantGI: 0
  m_StitchLightmapSeams: 0
  m_SelectedEditorRenderState: 3
  m_MinimumChartSize: 4
  m_AutoUVMaxDistance: 0.5
  m_AutoUVMaxAngle: 89
  m_LightmapParameters: {fileID: 0}
  m_SortingLayerID: 0
  m_SortingLayer: 0
  m_SortingOrder: 0
--- !u!1001 &912363395668024260
PrefabInstance:
  m_ObjectHideFlags: 0
  serializedVersion: 2
  m_Modification:
    m_TransformParent: {fileID: 670110911868645709}
    m_Modifications:
    - target: {fileID: 1874729665501627384, guid: 3f1f46cbecbe08e46a303ccfdb5b498a,
        type: 3}
      propertyPath: m_IsActive
      value: 0
      objectReference: {fileID: 0}
    - target: {fileID: 2204069621426241315, guid: 3f1f46cbecbe08e46a303ccfdb5b498a,
        type: 3}
      propertyPath: m_Name
      value: ToggleHandRay
      objectReference: {fileID: 0}
    - target: {fileID: 2204069621878992557, guid: 3f1f46cbecbe08e46a303ccfdb5b498a,
        type: 3}
      propertyPath: m_Mesh
      value: 
      objectReference: {fileID: 0}
    - target: {fileID: 2204069621878992595, guid: 3f1f46cbecbe08e46a303ccfdb5b498a,
        type: 3}
      propertyPath: m_text
      value: Hand Ray
      objectReference: {fileID: 0}
    - target: {fileID: 2204069621878992595, guid: 3f1f46cbecbe08e46a303ccfdb5b498a,
        type: 3}
      propertyPath: m_textInfo.characterCount
      value: 8
      objectReference: {fileID: 0}
    - target: {fileID: 2204069621878992595, guid: 3f1f46cbecbe08e46a303ccfdb5b498a,
        type: 3}
      propertyPath: m_textInfo.spaceCount
      value: 1
      objectReference: {fileID: 0}
    - target: {fileID: 2204069621878992595, guid: 3f1f46cbecbe08e46a303ccfdb5b498a,
        type: 3}
      propertyPath: m_textInfo.wordCount
      value: 2
      objectReference: {fileID: 0}
    - target: {fileID: 2204069621878992595, guid: 3f1f46cbecbe08e46a303ccfdb5b498a,
        type: 3}
      propertyPath: m_havePropertiesChanged
      value: 0
      objectReference: {fileID: 0}
    - target: {fileID: 2204069621878992595, guid: 3f1f46cbecbe08e46a303ccfdb5b498a,
        type: 3}
      propertyPath: m_isInputParsingRequired
      value: 0
      objectReference: {fileID: 0}
    - target: {fileID: 2204069621878992595, guid: 3f1f46cbecbe08e46a303ccfdb5b498a,
        type: 3}
      propertyPath: m_textAlignment
      value: 514
      objectReference: {fileID: 0}
    - target: {fileID: 2204069621878992595, guid: 3f1f46cbecbe08e46a303ccfdb5b498a,
        type: 3}
      propertyPath: m_isAlignmentEnumConverted
      value: 1
      objectReference: {fileID: 0}
    - target: {fileID: 2204069621878992595, guid: 3f1f46cbecbe08e46a303ccfdb5b498a,
        type: 3}
      propertyPath: m_textInfo.lineCount
      value: 1
      objectReference: {fileID: 0}
    - target: {fileID: 2204069621878992595, guid: 3f1f46cbecbe08e46a303ccfdb5b498a,
        type: 3}
      propertyPath: m_textInfo.pageCount
      value: 1
      objectReference: {fileID: 0}
    - target: {fileID: 2204069623020599746, guid: 3f1f46cbecbe08e46a303ccfdb5b498a,
        type: 3}
      propertyPath: m_LocalPosition.x
      value: 0.0000000018626451
      objectReference: {fileID: 0}
    - target: {fileID: 2204069623020599746, guid: 3f1f46cbecbe08e46a303ccfdb5b498a,
        type: 3}
      propertyPath: m_LocalPosition.y
      value: -0.016
      objectReference: {fileID: 0}
    - target: {fileID: 2204069623020599746, guid: 3f1f46cbecbe08e46a303ccfdb5b498a,
        type: 3}
      propertyPath: m_LocalPosition.z
      value: 0
      objectReference: {fileID: 0}
    - target: {fileID: 2204069623020599746, guid: 3f1f46cbecbe08e46a303ccfdb5b498a,
        type: 3}
      propertyPath: m_LocalRotation.x
      value: -0
      objectReference: {fileID: 0}
    - target: {fileID: 2204069623020599746, guid: 3f1f46cbecbe08e46a303ccfdb5b498a,
        type: 3}
      propertyPath: m_LocalRotation.y
      value: -0
      objectReference: {fileID: 0}
    - target: {fileID: 2204069623020599746, guid: 3f1f46cbecbe08e46a303ccfdb5b498a,
        type: 3}
      propertyPath: m_LocalRotation.z
      value: -0
      objectReference: {fileID: 0}
    - target: {fileID: 2204069623020599746, guid: 3f1f46cbecbe08e46a303ccfdb5b498a,
        type: 3}
      propertyPath: m_LocalRotation.w
      value: 1
      objectReference: {fileID: 0}
    - target: {fileID: 2204069623020599746, guid: 3f1f46cbecbe08e46a303ccfdb5b498a,
        type: 3}
      propertyPath: m_RootOrder
      value: 3
      objectReference: {fileID: 0}
    - target: {fileID: 2204069623020599746, guid: 3f1f46cbecbe08e46a303ccfdb5b498a,
        type: 3}
      propertyPath: m_LocalEulerAnglesHint.x
      value: 0
      objectReference: {fileID: 0}
    - target: {fileID: 2204069623020599746, guid: 3f1f46cbecbe08e46a303ccfdb5b498a,
        type: 3}
      propertyPath: m_LocalEulerAnglesHint.y
      value: 0
      objectReference: {fileID: 0}
    - target: {fileID: 2204069623020599746, guid: 3f1f46cbecbe08e46a303ccfdb5b498a,
        type: 3}
      propertyPath: m_LocalEulerAnglesHint.z
      value: 0
      objectReference: {fileID: 0}
    - target: {fileID: 2204069623020599746, guid: 3f1f46cbecbe08e46a303ccfdb5b498a,
        type: 3}
      propertyPath: m_LocalScale.x
      value: 1
      objectReference: {fileID: 0}
    - target: {fileID: 2204069623020599746, guid: 3f1f46cbecbe08e46a303ccfdb5b498a,
        type: 3}
      propertyPath: m_LocalScale.y
      value: 1
      objectReference: {fileID: 0}
    - target: {fileID: 3954648794444109128, guid: 3f1f46cbecbe08e46a303ccfdb5b498a,
        type: 3}
      propertyPath: m_IsActive
      value: 0
      objectReference: {fileID: 0}
    - target: {fileID: 7060011145322376313, guid: 3f1f46cbecbe08e46a303ccfdb5b498a,
        type: 3}
      propertyPath: m_text
      value: Say "Toggle Profiler"
      objectReference: {fileID: 0}
    - target: {fileID: 7060011145322376313, guid: 3f1f46cbecbe08e46a303ccfdb5b498a,
        type: 3}
      propertyPath: m_firstOverflowCharacterIndex
      value: 12
      objectReference: {fileID: 0}
    - target: {fileID: 7060011145322376313, guid: 3f1f46cbecbe08e46a303ccfdb5b498a,
        type: 3}
      propertyPath: m_textInfo.characterCount
      value: 21
      objectReference: {fileID: 0}
    - target: {fileID: 7060011145322376313, guid: 3f1f46cbecbe08e46a303ccfdb5b498a,
        type: 3}
      propertyPath: m_textInfo.spaceCount
      value: 2
      objectReference: {fileID: 0}
    - target: {fileID: 7060011145322376313, guid: 3f1f46cbecbe08e46a303ccfdb5b498a,
        type: 3}
      propertyPath: m_textInfo.wordCount
      value: 3
      objectReference: {fileID: 0}
    - target: {fileID: 7060011145322376313, guid: 3f1f46cbecbe08e46a303ccfdb5b498a,
        type: 3}
      propertyPath: m_textInfo.lineCount
      value: 2
      objectReference: {fileID: 0}
    - target: {fileID: 7060011145322376313, guid: 3f1f46cbecbe08e46a303ccfdb5b498a,
        type: 3}
      propertyPath: m_havePropertiesChanged
      value: 1
      objectReference: {fileID: 0}
    - target: {fileID: 7060011145322376313, guid: 3f1f46cbecbe08e46a303ccfdb5b498a,
        type: 3}
      propertyPath: m_isInputParsingRequired
      value: 1
      objectReference: {fileID: 0}
    - target: {fileID: 7060011145322376313, guid: 3f1f46cbecbe08e46a303ccfdb5b498a,
        type: 3}
      propertyPath: m_textAlignment
      value: 514
      objectReference: {fileID: 0}
    - target: {fileID: 8405082116546204954, guid: 3f1f46cbecbe08e46a303ccfdb5b498a,
        type: 3}
      propertyPath: iconQuadTexture
      value: 
      objectReference: {fileID: 2800000, guid: b7ebc1af93ceaba48aed1e572edc6a58, type: 3}
    - target: {fileID: 8779034279059886464, guid: 3f1f46cbecbe08e46a303ccfdb5b498a,
        type: 3}
      propertyPath: OnClick.m_PersistentCalls.m_Calls.Array.data[0].m_Target
      value: 
      objectReference: {fileID: 0}
    - target: {fileID: 8779034279059886464, guid: 3f1f46cbecbe08e46a303ccfdb5b498a,
        type: 3}
      propertyPath: OnClick.m_PersistentCalls.m_Calls.Array.data[0].m_MethodName
      value: ToggleHandRayEnabled
      objectReference: {fileID: 0}
    m_RemovedComponents: []
  m_SourcePrefab: {fileID: 100100000, guid: 3f1f46cbecbe08e46a303ccfdb5b498a, type: 3}
--- !u!4 &1314822428551258630 stripped
Transform:
  m_CorrespondingSourceObject: {fileID: 2204069623020599746, guid: 3f1f46cbecbe08e46a303ccfdb5b498a,
    type: 3}
  m_PrefabInstance: {fileID: 912363395668024260}
  m_PrefabAsset: {fileID: 0}
--- !u!1001 &1715150654559853168
PrefabInstance:
  m_ObjectHideFlags: 0
  serializedVersion: 2
  m_Modification:
    m_TransformParent: {fileID: 670110911868645709}
    m_Modifications:
    - target: {fileID: 1874729665501627384, guid: 3f1f46cbecbe08e46a303ccfdb5b498a,
        type: 3}
      propertyPath: m_IsActive
      value: 0
      objectReference: {fileID: 0}
    - target: {fileID: 2204069621426241315, guid: 3f1f46cbecbe08e46a303ccfdb5b498a,
        type: 3}
      propertyPath: m_Name
      value: ToggleInputRecording
      objectReference: {fileID: 0}
    - target: {fileID: 2204069621878992557, guid: 3f1f46cbecbe08e46a303ccfdb5b498a,
        type: 3}
      propertyPath: m_Mesh
      value: 
      objectReference: {fileID: 0}
    - target: {fileID: 2204069621878992595, guid: 3f1f46cbecbe08e46a303ccfdb5b498a,
        type: 3}
      propertyPath: m_text
      value: Record Input
      objectReference: {fileID: 0}
    - target: {fileID: 2204069621878992595, guid: 3f1f46cbecbe08e46a303ccfdb5b498a,
        type: 3}
      propertyPath: m_textInfo.characterCount
      value: 12
      objectReference: {fileID: 0}
    - target: {fileID: 2204069621878992595, guid: 3f1f46cbecbe08e46a303ccfdb5b498a,
        type: 3}
      propertyPath: m_textInfo.spaceCount
      value: 1
      objectReference: {fileID: 0}
    - target: {fileID: 2204069621878992595, guid: 3f1f46cbecbe08e46a303ccfdb5b498a,
        type: 3}
      propertyPath: m_textInfo.wordCount
      value: 2
      objectReference: {fileID: 0}
    - target: {fileID: 2204069621878992595, guid: 3f1f46cbecbe08e46a303ccfdb5b498a,
        type: 3}
      propertyPath: m_havePropertiesChanged
      value: 0
      objectReference: {fileID: 0}
    - target: {fileID: 2204069621878992595, guid: 3f1f46cbecbe08e46a303ccfdb5b498a,
        type: 3}
      propertyPath: m_isInputParsingRequired
      value: 0
      objectReference: {fileID: 0}
    - target: {fileID: 2204069621878992595, guid: 3f1f46cbecbe08e46a303ccfdb5b498a,
        type: 3}
      propertyPath: m_textAlignment
      value: 514
      objectReference: {fileID: 0}
    - target: {fileID: 2204069621878992595, guid: 3f1f46cbecbe08e46a303ccfdb5b498a,
        type: 3}
      propertyPath: m_isAlignmentEnumConverted
      value: 1
      objectReference: {fileID: 0}
    - target: {fileID: 2204069621878992595, guid: 3f1f46cbecbe08e46a303ccfdb5b498a,
        type: 3}
      propertyPath: m_textInfo.lineCount
      value: 1
      objectReference: {fileID: 0}
    - target: {fileID: 2204069621878992595, guid: 3f1f46cbecbe08e46a303ccfdb5b498a,
        type: 3}
      propertyPath: m_textInfo.pageCount
      value: 1
      objectReference: {fileID: 0}
    - target: {fileID: 2204069623020599746, guid: 3f1f46cbecbe08e46a303ccfdb5b498a,
        type: 3}
      propertyPath: m_LocalPosition.x
      value: 0.032000005
      objectReference: {fileID: 0}
    - target: {fileID: 2204069623020599746, guid: 3f1f46cbecbe08e46a303ccfdb5b498a,
        type: 3}
      propertyPath: m_LocalPosition.y
      value: 0.016
      objectReference: {fileID: 0}
    - target: {fileID: 2204069623020599746, guid: 3f1f46cbecbe08e46a303ccfdb5b498a,
        type: 3}
      propertyPath: m_LocalPosition.z
      value: 0
      objectReference: {fileID: 0}
    - target: {fileID: 2204069623020599746, guid: 3f1f46cbecbe08e46a303ccfdb5b498a,
        type: 3}
      propertyPath: m_LocalRotation.x
      value: -0
      objectReference: {fileID: 0}
    - target: {fileID: 2204069623020599746, guid: 3f1f46cbecbe08e46a303ccfdb5b498a,
        type: 3}
      propertyPath: m_LocalRotation.y
      value: -0
      objectReference: {fileID: 0}
    - target: {fileID: 2204069623020599746, guid: 3f1f46cbecbe08e46a303ccfdb5b498a,
        type: 3}
      propertyPath: m_LocalRotation.z
      value: -0
      objectReference: {fileID: 0}
    - target: {fileID: 2204069623020599746, guid: 3f1f46cbecbe08e46a303ccfdb5b498a,
        type: 3}
      propertyPath: m_LocalRotation.w
      value: 1
      objectReference: {fileID: 0}
    - target: {fileID: 2204069623020599746, guid: 3f1f46cbecbe08e46a303ccfdb5b498a,
        type: 3}
      propertyPath: m_RootOrder
      value: 4
      objectReference: {fileID: 0}
    - target: {fileID: 2204069623020599746, guid: 3f1f46cbecbe08e46a303ccfdb5b498a,
        type: 3}
      propertyPath: m_LocalEulerAnglesHint.x
      value: 0
      objectReference: {fileID: 0}
    - target: {fileID: 2204069623020599746, guid: 3f1f46cbecbe08e46a303ccfdb5b498a,
        type: 3}
      propertyPath: m_LocalEulerAnglesHint.y
      value: 0
      objectReference: {fileID: 0}
    - target: {fileID: 2204069623020599746, guid: 3f1f46cbecbe08e46a303ccfdb5b498a,
        type: 3}
      propertyPath: m_LocalEulerAnglesHint.z
      value: 0
      objectReference: {fileID: 0}
    - target: {fileID: 2204069623020599746, guid: 3f1f46cbecbe08e46a303ccfdb5b498a,
        type: 3}
      propertyPath: m_LocalScale.x
      value: 1
      objectReference: {fileID: 0}
    - target: {fileID: 2204069623020599746, guid: 3f1f46cbecbe08e46a303ccfdb5b498a,
        type: 3}
      propertyPath: m_LocalScale.y
      value: 1
      objectReference: {fileID: 0}
    - target: {fileID: 3954648794444109128, guid: 3f1f46cbecbe08e46a303ccfdb5b498a,
        type: 3}
      propertyPath: m_IsActive
      value: 0
      objectReference: {fileID: 0}
    - target: {fileID: 7060011145322376313, guid: 3f1f46cbecbe08e46a303ccfdb5b498a,
        type: 3}
      propertyPath: m_text
      value: Say "Toggle Profiler"
      objectReference: {fileID: 0}
    - target: {fileID: 7060011145322376313, guid: 3f1f46cbecbe08e46a303ccfdb5b498a,
        type: 3}
      propertyPath: m_firstOverflowCharacterIndex
      value: 12
      objectReference: {fileID: 0}
    - target: {fileID: 7060011145322376313, guid: 3f1f46cbecbe08e46a303ccfdb5b498a,
        type: 3}
      propertyPath: m_textInfo.characterCount
      value: 21
      objectReference: {fileID: 0}
    - target: {fileID: 7060011145322376313, guid: 3f1f46cbecbe08e46a303ccfdb5b498a,
        type: 3}
      propertyPath: m_textInfo.spaceCount
      value: 2
      objectReference: {fileID: 0}
    - target: {fileID: 7060011145322376313, guid: 3f1f46cbecbe08e46a303ccfdb5b498a,
        type: 3}
      propertyPath: m_textInfo.wordCount
      value: 3
      objectReference: {fileID: 0}
    - target: {fileID: 7060011145322376313, guid: 3f1f46cbecbe08e46a303ccfdb5b498a,
        type: 3}
      propertyPath: m_textInfo.lineCount
      value: 2
      objectReference: {fileID: 0}
    - target: {fileID: 7060011145322376313, guid: 3f1f46cbecbe08e46a303ccfdb5b498a,
        type: 3}
      propertyPath: m_havePropertiesChanged
      value: 1
      objectReference: {fileID: 0}
    - target: {fileID: 7060011145322376313, guid: 3f1f46cbecbe08e46a303ccfdb5b498a,
        type: 3}
      propertyPath: m_isInputParsingRequired
      value: 1
      objectReference: {fileID: 0}
    - target: {fileID: 7060011145322376313, guid: 3f1f46cbecbe08e46a303ccfdb5b498a,
        type: 3}
      propertyPath: m_textAlignment
      value: 514
      objectReference: {fileID: 0}
    - target: {fileID: 8405082116546204954, guid: 3f1f46cbecbe08e46a303ccfdb5b498a,
        type: 3}
      propertyPath: iconQuadTexture
      value: 
      objectReference: {fileID: 2800000, guid: 0771cd1b5e4131e45afe250cd1713737, type: 3}
    - target: {fileID: 8779034279059886464, guid: 3f1f46cbecbe08e46a303ccfdb5b498a,
        type: 3}
      propertyPath: OnClick.m_PersistentCalls.m_Calls.Array.size
      value: 2
      objectReference: {fileID: 0}
    - target: {fileID: 8779034279059886464, guid: 3f1f46cbecbe08e46a303ccfdb5b498a,
        type: 3}
      propertyPath: OnClick.m_PersistentCalls.m_Calls.Array.data[0].m_Target
      value: 
      objectReference: {fileID: 0}
    - target: {fileID: 8779034279059886464, guid: 3f1f46cbecbe08e46a303ccfdb5b498a,
        type: 3}
      propertyPath: OnClick.m_PersistentCalls.m_Calls.Array.data[0].m_MethodName
      value: ToggleRecording
      objectReference: {fileID: 0}
    - target: {fileID: 8779034279059886464, guid: 3f1f46cbecbe08e46a303ccfdb5b498a,
        type: 3}
      propertyPath: OnClick.m_PersistentCalls.m_Calls.Array.data[1].m_Mode
      value: 1
      objectReference: {fileID: 0}
    - target: {fileID: 8779034279059886464, guid: 3f1f46cbecbe08e46a303ccfdb5b498a,
        type: 3}
      propertyPath: OnClick.m_PersistentCalls.m_Calls.Array.data[1].m_CallState
      value: 2
      objectReference: {fileID: 0}
    - target: {fileID: 8779034279059886464, guid: 3f1f46cbecbe08e46a303ccfdb5b498a,
        type: 3}
      propertyPath: OnClick.m_PersistentCalls.m_Calls.Array.data[1].m_Target
      value: 
      objectReference: {fileID: 0}
    - target: {fileID: 8779034279059886464, guid: 3f1f46cbecbe08e46a303ccfdb5b498a,
        type: 3}
      propertyPath: OnClick.m_PersistentCalls.m_Calls.Array.data[1].m_MethodName
      value: SaveRecordedInput
      objectReference: {fileID: 0}
    - target: {fileID: 8779034279059886464, guid: 3f1f46cbecbe08e46a303ccfdb5b498a,
        type: 3}
      propertyPath: OnClick.m_PersistentCalls.m_Calls.Array.data[1].m_Arguments.m_ObjectArgumentAssemblyTypeName
      value: UnityEngine.Object, UnityEngine
      objectReference: {fileID: 0}
    m_RemovedComponents: []
  m_SourcePrefab: {fileID: 100100000, guid: 3f1f46cbecbe08e46a303ccfdb5b498a, type: 3}
--- !u!4 &674165323197227954 stripped
Transform:
  m_CorrespondingSourceObject: {fileID: 2204069623020599746, guid: 3f1f46cbecbe08e46a303ccfdb5b498a,
    type: 3}
  m_PrefabInstance: {fileID: 1715150654559853168}
  m_PrefabAsset: {fileID: 0}
--- !u!1001 &1969190466706297438
PrefabInstance:
  m_ObjectHideFlags: 0
  serializedVersion: 2
  m_Modification:
    m_TransformParent: {fileID: 670110911868645709}
    m_Modifications:
    - target: {fileID: 1874729665501627384, guid: 3f1f46cbecbe08e46a303ccfdb5b498a,
        type: 3}
      propertyPath: m_IsActive
      value: 0
      objectReference: {fileID: 0}
    - target: {fileID: 2204069621426241315, guid: 3f1f46cbecbe08e46a303ccfdb5b498a,
        type: 3}
      propertyPath: m_Name
      value: ToggleGazeSource
      objectReference: {fileID: 0}
    - target: {fileID: 2204069621878992557, guid: 3f1f46cbecbe08e46a303ccfdb5b498a,
        type: 3}
      propertyPath: m_Mesh
      value: 
      objectReference: {fileID: 0}
    - target: {fileID: 2204069621878992595, guid: 3f1f46cbecbe08e46a303ccfdb5b498a,
        type: 3}
      propertyPath: m_text
      value: Gaze Source
      objectReference: {fileID: 0}
    - target: {fileID: 2204069621878992595, guid: 3f1f46cbecbe08e46a303ccfdb5b498a,
        type: 3}
      propertyPath: m_textInfo.characterCount
      value: 11
      objectReference: {fileID: 0}
    - target: {fileID: 2204069621878992595, guid: 3f1f46cbecbe08e46a303ccfdb5b498a,
        type: 3}
      propertyPath: m_textInfo.spaceCount
      value: 1
      objectReference: {fileID: 0}
    - target: {fileID: 2204069621878992595, guid: 3f1f46cbecbe08e46a303ccfdb5b498a,
        type: 3}
      propertyPath: m_textInfo.wordCount
      value: 2
      objectReference: {fileID: 0}
    - target: {fileID: 2204069621878992595, guid: 3f1f46cbecbe08e46a303ccfdb5b498a,
        type: 3}
      propertyPath: m_havePropertiesChanged
      value: 0
      objectReference: {fileID: 0}
    - target: {fileID: 2204069621878992595, guid: 3f1f46cbecbe08e46a303ccfdb5b498a,
        type: 3}
      propertyPath: m_isInputParsingRequired
      value: 0
      objectReference: {fileID: 0}
    - target: {fileID: 2204069621878992595, guid: 3f1f46cbecbe08e46a303ccfdb5b498a,
        type: 3}
      propertyPath: m_textAlignment
      value: 514
      objectReference: {fileID: 0}
    - target: {fileID: 2204069621878992595, guid: 3f1f46cbecbe08e46a303ccfdb5b498a,
        type: 3}
      propertyPath: m_isAlignmentEnumConverted
      value: 1
      objectReference: {fileID: 0}
    - target: {fileID: 2204069621878992595, guid: 3f1f46cbecbe08e46a303ccfdb5b498a,
        type: 3}
      propertyPath: m_textInfo.lineCount
      value: 1
      objectReference: {fileID: 0}
    - target: {fileID: 2204069621878992595, guid: 3f1f46cbecbe08e46a303ccfdb5b498a,
        type: 3}
      propertyPath: m_textInfo.pageCount
      value: 1
      objectReference: {fileID: 0}
    - target: {fileID: 2204069623020599746, guid: 3f1f46cbecbe08e46a303ccfdb5b498a,
        type: 3}
      propertyPath: m_LocalPosition.x
      value: 0.032000005
      objectReference: {fileID: 0}
    - target: {fileID: 2204069623020599746, guid: 3f1f46cbecbe08e46a303ccfdb5b498a,
        type: 3}
      propertyPath: m_LocalPosition.y
      value: -0.016
      objectReference: {fileID: 0}
    - target: {fileID: 2204069623020599746, guid: 3f1f46cbecbe08e46a303ccfdb5b498a,
        type: 3}
      propertyPath: m_LocalPosition.z
      value: 0
      objectReference: {fileID: 0}
    - target: {fileID: 2204069623020599746, guid: 3f1f46cbecbe08e46a303ccfdb5b498a,
        type: 3}
      propertyPath: m_LocalRotation.x
      value: -0
      objectReference: {fileID: 0}
    - target: {fileID: 2204069623020599746, guid: 3f1f46cbecbe08e46a303ccfdb5b498a,
        type: 3}
      propertyPath: m_LocalRotation.y
      value: -0
      objectReference: {fileID: 0}
    - target: {fileID: 2204069623020599746, guid: 3f1f46cbecbe08e46a303ccfdb5b498a,
        type: 3}
      propertyPath: m_LocalRotation.z
      value: -0
      objectReference: {fileID: 0}
    - target: {fileID: 2204069623020599746, guid: 3f1f46cbecbe08e46a303ccfdb5b498a,
        type: 3}
      propertyPath: m_LocalRotation.w
      value: 1
      objectReference: {fileID: 0}
    - target: {fileID: 2204069623020599746, guid: 3f1f46cbecbe08e46a303ccfdb5b498a,
        type: 3}
      propertyPath: m_RootOrder
      value: 5
      objectReference: {fileID: 0}
    - target: {fileID: 2204069623020599746, guid: 3f1f46cbecbe08e46a303ccfdb5b498a,
        type: 3}
      propertyPath: m_LocalEulerAnglesHint.x
      value: 0
      objectReference: {fileID: 0}
    - target: {fileID: 2204069623020599746, guid: 3f1f46cbecbe08e46a303ccfdb5b498a,
        type: 3}
      propertyPath: m_LocalEulerAnglesHint.y
      value: 0
      objectReference: {fileID: 0}
    - target: {fileID: 2204069623020599746, guid: 3f1f46cbecbe08e46a303ccfdb5b498a,
        type: 3}
      propertyPath: m_LocalEulerAnglesHint.z
      value: 0
      objectReference: {fileID: 0}
    - target: {fileID: 2204069623020599746, guid: 3f1f46cbecbe08e46a303ccfdb5b498a,
        type: 3}
      propertyPath: m_LocalScale.x
      value: 1
      objectReference: {fileID: 0}
    - target: {fileID: 2204069623020599746, guid: 3f1f46cbecbe08e46a303ccfdb5b498a,
        type: 3}
      propertyPath: m_LocalScale.y
      value: 1
      objectReference: {fileID: 0}
    - target: {fileID: 3954648794444109128, guid: 3f1f46cbecbe08e46a303ccfdb5b498a,
        type: 3}
      propertyPath: m_IsActive
      value: 0
      objectReference: {fileID: 0}
    - target: {fileID: 7060011145322376313, guid: 3f1f46cbecbe08e46a303ccfdb5b498a,
        type: 3}
      propertyPath: m_text
      value: Say "Toggle Profiler"
      objectReference: {fileID: 0}
    - target: {fileID: 7060011145322376313, guid: 3f1f46cbecbe08e46a303ccfdb5b498a,
        type: 3}
      propertyPath: m_firstOverflowCharacterIndex
      value: 12
      objectReference: {fileID: 0}
    - target: {fileID: 7060011145322376313, guid: 3f1f46cbecbe08e46a303ccfdb5b498a,
        type: 3}
      propertyPath: m_textInfo.characterCount
      value: 21
      objectReference: {fileID: 0}
    - target: {fileID: 7060011145322376313, guid: 3f1f46cbecbe08e46a303ccfdb5b498a,
        type: 3}
      propertyPath: m_textInfo.spaceCount
      value: 2
      objectReference: {fileID: 0}
    - target: {fileID: 7060011145322376313, guid: 3f1f46cbecbe08e46a303ccfdb5b498a,
        type: 3}
      propertyPath: m_textInfo.wordCount
      value: 3
      objectReference: {fileID: 0}
    - target: {fileID: 7060011145322376313, guid: 3f1f46cbecbe08e46a303ccfdb5b498a,
        type: 3}
      propertyPath: m_textInfo.lineCount
      value: 2
      objectReference: {fileID: 0}
    - target: {fileID: 7060011145322376313, guid: 3f1f46cbecbe08e46a303ccfdb5b498a,
        type: 3}
      propertyPath: m_havePropertiesChanged
      value: 1
      objectReference: {fileID: 0}
    - target: {fileID: 7060011145322376313, guid: 3f1f46cbecbe08e46a303ccfdb5b498a,
        type: 3}
      propertyPath: m_isInputParsingRequired
      value: 1
      objectReference: {fileID: 0}
    - target: {fileID: 7060011145322376313, guid: 3f1f46cbecbe08e46a303ccfdb5b498a,
        type: 3}
      propertyPath: m_textAlignment
      value: 514
      objectReference: {fileID: 0}
    - target: {fileID: 8405082116546204954, guid: 3f1f46cbecbe08e46a303ccfdb5b498a,
        type: 3}
      propertyPath: iconQuadTexture
      value: 
      objectReference: {fileID: 2800000, guid: 0771cd1b5e4131e45afe250cd1713737, type: 3}
    - target: {fileID: 8779034279059886464, guid: 3f1f46cbecbe08e46a303ccfdb5b498a,
        type: 3}
      propertyPath: OnClick.m_PersistentCalls.m_Calls.Array.size
      value: 1
      objectReference: {fileID: 0}
    - target: {fileID: 8779034279059886464, guid: 3f1f46cbecbe08e46a303ccfdb5b498a,
        type: 3}
      propertyPath: OnClick.m_PersistentCalls.m_Calls.Array.data[0].m_Target
      value: 
      objectReference: {fileID: 0}
    - target: {fileID: 8779034279059886464, guid: 3f1f46cbecbe08e46a303ccfdb5b498a,
        type: 3}
      propertyPath: OnClick.m_PersistentCalls.m_Calls.Array.data[0].m_MethodName
      value: ToggleGazeOverride
      objectReference: {fileID: 0}
    - target: {fileID: 8779034279059886464, guid: 3f1f46cbecbe08e46a303ccfdb5b498a,
        type: 3}
      propertyPath: OnClick.m_PersistentCalls.m_Calls.Array.data[1].m_Mode
      value: 1
      objectReference: {fileID: 0}
    - target: {fileID: 8779034279059886464, guid: 3f1f46cbecbe08e46a303ccfdb5b498a,
        type: 3}
      propertyPath: OnClick.m_PersistentCalls.m_Calls.Array.data[1].m_CallState
      value: 2
      objectReference: {fileID: 0}
    - target: {fileID: 8779034279059886464, guid: 3f1f46cbecbe08e46a303ccfdb5b498a,
        type: 3}
      propertyPath: OnClick.m_PersistentCalls.m_Calls.Array.data[1].m_Target
      value: 
      objectReference: {fileID: 0}
    - target: {fileID: 8779034279059886464, guid: 3f1f46cbecbe08e46a303ccfdb5b498a,
        type: 3}
      propertyPath: OnClick.m_PersistentCalls.m_Calls.Array.data[1].m_MethodName
      value: 
      objectReference: {fileID: 0}
    - target: {fileID: 8779034279059886464, guid: 3f1f46cbecbe08e46a303ccfdb5b498a,
        type: 3}
      propertyPath: OnClick.m_PersistentCalls.m_Calls.Array.data[1].m_Arguments.m_ObjectArgumentAssemblyTypeName
      value: 
      objectReference: {fileID: 0}
    - target: {fileID: 8779034279059886464, guid: 3f1f46cbecbe08e46a303ccfdb5b498a,
        type: 3}
      propertyPath: OnClick.m_PersistentCalls.m_Calls.Array.data[0].m_Mode
      value: 1
      objectReference: {fileID: 0}
    - target: {fileID: 8779034279059886464, guid: 3f1f46cbecbe08e46a303ccfdb5b498a,
        type: 3}
      propertyPath: OnClick.m_PersistentCalls.m_Calls.Array.data[0].m_Arguments.m_BoolArgument
      value: 0
      objectReference: {fileID: 0}
    m_RemovedComponents: []
  m_SourcePrefab: {fileID: 100100000, guid: 3f1f46cbecbe08e46a303ccfdb5b498a, type: 3}
--- !u!4 &415903395057134492 stripped
Transform:
  m_CorrespondingSourceObject: {fileID: 2204069623020599746, guid: 3f1f46cbecbe08e46a303ccfdb5b498a,
    type: 3}
  m_PrefabInstance: {fileID: 1969190466706297438}
  m_PrefabAsset: {fileID: 0}
--- !u!1001 &1976825660762227124
PrefabInstance:
  m_ObjectHideFlags: 0
  serializedVersion: 2
  m_Modification:
    m_TransformParent: {fileID: 670110911868645709}
    m_Modifications:
    - target: {fileID: 1874729665501627384, guid: 3f1f46cbecbe08e46a303ccfdb5b498a,
        type: 3}
      propertyPath: m_IsActive
      value: 0
      objectReference: {fileID: 0}
    - target: {fileID: 2204069621426241315, guid: 3f1f46cbecbe08e46a303ccfdb5b498a,
        type: 3}
      propertyPath: m_Name
      value: ToggleProfilerButton
      objectReference: {fileID: 0}
    - target: {fileID: 2204069621878992557, guid: 3f1f46cbecbe08e46a303ccfdb5b498a,
        type: 3}
      propertyPath: m_Mesh
      value: 
      objectReference: {fileID: 0}
    - target: {fileID: 2204069621878992595, guid: 3f1f46cbecbe08e46a303ccfdb5b498a,
        type: 3}
      propertyPath: m_text
      value: Profiler
      objectReference: {fileID: 0}
    - target: {fileID: 2204069621878992595, guid: 3f1f46cbecbe08e46a303ccfdb5b498a,
        type: 3}
      propertyPath: m_textInfo.characterCount
      value: 8
      objectReference: {fileID: 0}
    - target: {fileID: 2204069621878992595, guid: 3f1f46cbecbe08e46a303ccfdb5b498a,
        type: 3}
      propertyPath: m_textAlignment
      value: 514
      objectReference: {fileID: 0}
    - target: {fileID: 2204069621878992595, guid: 3f1f46cbecbe08e46a303ccfdb5b498a,
        type: 3}
      propertyPath: m_isAlignmentEnumConverted
      value: 1
      objectReference: {fileID: 0}
    - target: {fileID: 2204069621878992595, guid: 3f1f46cbecbe08e46a303ccfdb5b498a,
        type: 3}
      propertyPath: m_havePropertiesChanged
      value: 0
      objectReference: {fileID: 0}
    - target: {fileID: 2204069621878992595, guid: 3f1f46cbecbe08e46a303ccfdb5b498a,
        type: 3}
      propertyPath: m_isInputParsingRequired
      value: 0
      objectReference: {fileID: 0}
    - target: {fileID: 2204069621878992595, guid: 3f1f46cbecbe08e46a303ccfdb5b498a,
        type: 3}
      propertyPath: m_textInfo.wordCount
      value: 1
      objectReference: {fileID: 0}
    - target: {fileID: 2204069621878992595, guid: 3f1f46cbecbe08e46a303ccfdb5b498a,
        type: 3}
      propertyPath: m_textInfo.lineCount
      value: 1
      objectReference: {fileID: 0}
    - target: {fileID: 2204069621878992595, guid: 3f1f46cbecbe08e46a303ccfdb5b498a,
        type: 3}
      propertyPath: m_textInfo.pageCount
      value: 1
      objectReference: {fileID: 0}
    - target: {fileID: 2204069623020599746, guid: 3f1f46cbecbe08e46a303ccfdb5b498a,
        type: 3}
      propertyPath: m_LocalPosition.x
      value: -0.031999998
      objectReference: {fileID: 0}
    - target: {fileID: 2204069623020599746, guid: 3f1f46cbecbe08e46a303ccfdb5b498a,
        type: 3}
      propertyPath: m_LocalPosition.y
      value: 0.016
      objectReference: {fileID: 0}
    - target: {fileID: 2204069623020599746, guid: 3f1f46cbecbe08e46a303ccfdb5b498a,
        type: 3}
      propertyPath: m_LocalPosition.z
      value: 0
      objectReference: {fileID: 0}
    - target: {fileID: 2204069623020599746, guid: 3f1f46cbecbe08e46a303ccfdb5b498a,
        type: 3}
      propertyPath: m_LocalRotation.x
      value: -0
      objectReference: {fileID: 0}
    - target: {fileID: 2204069623020599746, guid: 3f1f46cbecbe08e46a303ccfdb5b498a,
        type: 3}
      propertyPath: m_LocalRotation.y
      value: -0
      objectReference: {fileID: 0}
    - target: {fileID: 2204069623020599746, guid: 3f1f46cbecbe08e46a303ccfdb5b498a,
        type: 3}
      propertyPath: m_LocalRotation.z
      value: -0
      objectReference: {fileID: 0}
    - target: {fileID: 2204069623020599746, guid: 3f1f46cbecbe08e46a303ccfdb5b498a,
        type: 3}
      propertyPath: m_LocalRotation.w
      value: 1
      objectReference: {fileID: 0}
    - target: {fileID: 2204069623020599746, guid: 3f1f46cbecbe08e46a303ccfdb5b498a,
        type: 3}
      propertyPath: m_RootOrder
      value: 0
      objectReference: {fileID: 0}
    - target: {fileID: 2204069623020599746, guid: 3f1f46cbecbe08e46a303ccfdb5b498a,
        type: 3}
      propertyPath: m_LocalEulerAnglesHint.x
      value: 0
      objectReference: {fileID: 0}
    - target: {fileID: 2204069623020599746, guid: 3f1f46cbecbe08e46a303ccfdb5b498a,
        type: 3}
      propertyPath: m_LocalEulerAnglesHint.y
      value: 0
      objectReference: {fileID: 0}
    - target: {fileID: 2204069623020599746, guid: 3f1f46cbecbe08e46a303ccfdb5b498a,
        type: 3}
      propertyPath: m_LocalEulerAnglesHint.z
      value: 0
      objectReference: {fileID: 0}
    - target: {fileID: 2204069623020599746, guid: 3f1f46cbecbe08e46a303ccfdb5b498a,
        type: 3}
      propertyPath: m_LocalScale.x
      value: 1
      objectReference: {fileID: 0}
    - target: {fileID: 2204069623020599746, guid: 3f1f46cbecbe08e46a303ccfdb5b498a,
        type: 3}
      propertyPath: m_LocalScale.y
      value: 1
      objectReference: {fileID: 0}
    - target: {fileID: 2204069623052342153, guid: 3f1f46cbecbe08e46a303ccfdb5b498a,
        type: 3}
      propertyPath: m_Enabled
      value: 1
      objectReference: {fileID: 0}
    - target: {fileID: 3954648794444109128, guid: 3f1f46cbecbe08e46a303ccfdb5b498a,
        type: 3}
      propertyPath: m_IsActive
      value: 0
      objectReference: {fileID: 0}
    - target: {fileID: 7060011145322376313, guid: 3f1f46cbecbe08e46a303ccfdb5b498a,
        type: 3}
      propertyPath: m_text
      value: Say "Toggle Profiler"
      objectReference: {fileID: 0}
    - target: {fileID: 7060011145322376313, guid: 3f1f46cbecbe08e46a303ccfdb5b498a,
        type: 3}
      propertyPath: m_firstOverflowCharacterIndex
      value: 12
      objectReference: {fileID: 0}
    - target: {fileID: 7060011145322376313, guid: 3f1f46cbecbe08e46a303ccfdb5b498a,
        type: 3}
      propertyPath: m_textInfo.characterCount
      value: 21
      objectReference: {fileID: 0}
    - target: {fileID: 7060011145322376313, guid: 3f1f46cbecbe08e46a303ccfdb5b498a,
        type: 3}
      propertyPath: m_textInfo.spaceCount
      value: 2
      objectReference: {fileID: 0}
    - target: {fileID: 7060011145322376313, guid: 3f1f46cbecbe08e46a303ccfdb5b498a,
        type: 3}
      propertyPath: m_textInfo.wordCount
      value: 3
      objectReference: {fileID: 0}
    - target: {fileID: 7060011145322376313, guid: 3f1f46cbecbe08e46a303ccfdb5b498a,
        type: 3}
      propertyPath: m_textInfo.lineCount
      value: 2
      objectReference: {fileID: 0}
    - target: {fileID: 7060011145322376313, guid: 3f1f46cbecbe08e46a303ccfdb5b498a,
        type: 3}
      propertyPath: m_havePropertiesChanged
      value: 1
      objectReference: {fileID: 0}
    - target: {fileID: 7060011145322376313, guid: 3f1f46cbecbe08e46a303ccfdb5b498a,
        type: 3}
      propertyPath: m_isInputParsingRequired
      value: 1
      objectReference: {fileID: 0}
    - target: {fileID: 7060011145322376313, guid: 3f1f46cbecbe08e46a303ccfdb5b498a,
        type: 3}
      propertyPath: m_textAlignment
      value: 514
      objectReference: {fileID: 0}
    - target: {fileID: 8405082116546204954, guid: 3f1f46cbecbe08e46a303ccfdb5b498a,
        type: 3}
      propertyPath: iconQuadTexture
      value: 
      objectReference: {fileID: 2800000, guid: 7de780622ddab5e49b73d5d7a806faf9, type: 3}
    - target: {fileID: 8779034279059886464, guid: 3f1f46cbecbe08e46a303ccfdb5b498a,
        type: 3}
      propertyPath: OnClick.m_PersistentCalls.m_Calls.Array.data[0].m_Target
      value: 
      objectReference: {fileID: 0}
    - target: {fileID: 8779034279059886464, guid: 3f1f46cbecbe08e46a303ccfdb5b498a,
        type: 3}
      propertyPath: OnClick.m_PersistentCalls.m_Calls.Array.data[0].m_MethodName
      value: ToggleProfiler
      objectReference: {fileID: 0}
    m_RemovedComponents: []
  m_SourcePrefab: {fileID: 100100000, guid: 3f1f46cbecbe08e46a303ccfdb5b498a, type: 3}
--- !u!4 &430504784206968950 stripped
Transform:
  m_CorrespondingSourceObject: {fileID: 2204069623020599746, guid: 3f1f46cbecbe08e46a303ccfdb5b498a,
    type: 3}
  m_PrefabInstance: {fileID: 1976825660762227124}
  m_PrefabAsset: {fileID: 0}
=======
  targetTransform: {fileID: 8503270331930508642}
  handType: 3
  proximityType: 3
  constraintOnRotation: 5
  useLocalSpaceForConstraint: 0
>>>>>>> eaacd601
--- !u!1001 &3111713375055023068
PrefabInstance:
  m_ObjectHideFlags: 0
  serializedVersion: 2
  m_Modification:
    m_TransformParent: {fileID: 8503270331930508642}
    m_Modifications:
    - target: {fileID: 538639403742340272, guid: 9215a7c858170d74fb2257375d5feaf1,
        type: 3}
      propertyPath: m_Name
      value: Backplate
      objectReference: {fileID: 0}
    - target: {fileID: 586303850521236049, guid: 9215a7c858170d74fb2257375d5feaf1,
        type: 3}
      propertyPath: m_LocalPosition.x
      value: 0
      objectReference: {fileID: 0}
    - target: {fileID: 586303850521236049, guid: 9215a7c858170d74fb2257375d5feaf1,
        type: 3}
      propertyPath: m_LocalPosition.y
      value: 0
      objectReference: {fileID: 0}
    - target: {fileID: 586303850521236049, guid: 9215a7c858170d74fb2257375d5feaf1,
        type: 3}
      propertyPath: m_LocalPosition.z
      value: 0.008000016
      objectReference: {fileID: 0}
    - target: {fileID: 586303850521236049, guid: 9215a7c858170d74fb2257375d5feaf1,
        type: 3}
      propertyPath: m_LocalRotation.x
      value: -0
      objectReference: {fileID: 0}
    - target: {fileID: 586303850521236049, guid: 9215a7c858170d74fb2257375d5feaf1,
        type: 3}
      propertyPath: m_LocalRotation.y
      value: -0
      objectReference: {fileID: 0}
    - target: {fileID: 586303850521236049, guid: 9215a7c858170d74fb2257375d5feaf1,
        type: 3}
      propertyPath: m_LocalRotation.z
      value: -0
      objectReference: {fileID: 0}
    - target: {fileID: 586303850521236049, guid: 9215a7c858170d74fb2257375d5feaf1,
        type: 3}
      propertyPath: m_LocalRotation.w
      value: 1
      objectReference: {fileID: 0}
    - target: {fileID: 586303850521236049, guid: 9215a7c858170d74fb2257375d5feaf1,
        type: 3}
      propertyPath: m_RootOrder
      value: 1
      objectReference: {fileID: 0}
    - target: {fileID: 586303850521236049, guid: 9215a7c858170d74fb2257375d5feaf1,
        type: 3}
      propertyPath: m_LocalEulerAnglesHint.x
      value: 0
      objectReference: {fileID: 0}
    - target: {fileID: 586303850521236049, guid: 9215a7c858170d74fb2257375d5feaf1,
        type: 3}
      propertyPath: m_LocalEulerAnglesHint.y
      value: 0
      objectReference: {fileID: 0}
    - target: {fileID: 586303850521236049, guid: 9215a7c858170d74fb2257375d5feaf1,
        type: 3}
      propertyPath: m_LocalEulerAnglesHint.z
      value: 0
      objectReference: {fileID: 0}
    - target: {fileID: 586303850521236049, guid: 9215a7c858170d74fb2257375d5feaf1,
        type: 3}
      propertyPath: m_LocalScale.x
      value: 1
      objectReference: {fileID: 0}
    - target: {fileID: 586303850521236049, guid: 9215a7c858170d74fb2257375d5feaf1,
        type: 3}
      propertyPath: m_LocalScale.y
      value: 1
      objectReference: {fileID: 0}
<<<<<<< HEAD
    - target: {fileID: 3954648794444109128, guid: 3f1f46cbecbe08e46a303ccfdb5b498a,
=======
    - target: {fileID: 3958481853798167113, guid: 9215a7c858170d74fb2257375d5feaf1,
>>>>>>> eaacd601
        type: 3}
      propertyPath: m_LocalPosition.y
      value: 0
      objectReference: {fileID: 0}
    - target: {fileID: 3958481853798167113, guid: 9215a7c858170d74fb2257375d5feaf1,
        type: 3}
      propertyPath: m_LocalScale.y
      value: 0.048
      objectReference: {fileID: 0}
    - target: {fileID: 3958481853798167113, guid: 9215a7c858170d74fb2257375d5feaf1,
        type: 3}
      propertyPath: m_LocalScale.x
      value: 0.192
      objectReference: {fileID: 0}
    - target: {fileID: 3958481853798167113, guid: 9215a7c858170d74fb2257375d5feaf1,
        type: 3}
      propertyPath: m_LocalPosition.x
      value: 0
      objectReference: {fileID: 0}
    - target: {fileID: 3958481853798167113, guid: 9215a7c858170d74fb2257375d5feaf1,
        type: 3}
      propertyPath: m_LocalScale.z
      value: 0.010599999
      objectReference: {fileID: 0}
    m_RemovedComponents: []
  m_SourcePrefab: {fileID: 100100000, guid: 9215a7c858170d74fb2257375d5feaf1, type: 3}
--- !u!4 &2525955260392905101 stripped
Transform:
  m_CorrespondingSourceObject: {fileID: 586303850521236049, guid: 9215a7c858170d74fb2257375d5feaf1,
    type: 3}
  m_PrefabInstance: {fileID: 3111713375055023068}
  m_PrefabAsset: {fileID: 0}
--- !u!1 &5040181823892292137 stripped
GameObject:
  m_CorrespondingSourceObject: {fileID: 7988634196090784245, guid: 9215a7c858170d74fb2257375d5feaf1,
    type: 3}
  m_PrefabInstance: {fileID: 3111713375055023068}
  m_PrefabAsset: {fileID: 0}
--- !u!23 &8998881947592914097 stripped
MeshRenderer:
  m_CorrespondingSourceObject: {fileID: 6326842415924641645, guid: 9215a7c858170d74fb2257375d5feaf1,
    type: 3}
  m_PrefabInstance: {fileID: 3111713375055023068}
  m_PrefabAsset: {fileID: 0}
--- !u!1001 &8388623133068173351
PrefabInstance:
  m_ObjectHideFlags: 0
  serializedVersion: 2
  m_Modification:
    m_TransformParent: {fileID: 8503270331930508642}
    m_Modifications:
    - target: {fileID: 2521141002669455045, guid: 64790b91b91094d49942373c4e83c237,
        type: 3}
      propertyPath: m_havePropertiesChanged
      value: 1
      objectReference: {fileID: 0}
    - target: {fileID: 2521141002669455045, guid: 64790b91b91094d49942373c4e83c237,
        type: 3}
      propertyPath: m_isInputParsingRequired
      value: 1
      objectReference: {fileID: 0}
    - target: {fileID: 2689703347428627497, guid: 64790b91b91094d49942373c4e83c237,
        type: 3}
      propertyPath: m_Materials.Array.data[0]
      value: 
      objectReference: {fileID: 2100000, guid: 416caa6b57bb22c40ab9f1a4c12b304e, type: 2}
    - target: {fileID: 2689703347428627497, guid: 64790b91b91094d49942373c4e83c237,
        type: 3}
      propertyPath: m_Materials.Array.data[0]
      value: 
      objectReference: {fileID: 2100000, guid: 416caa6b57bb22c40ab9f1a4c12b304e, type: 2}
    - target: {fileID: 4008783653886513062, guid: 64790b91b91094d49942373c4e83c237,
        type: 3}
      propertyPath: iconQuadTexture
      value: 
      objectReference: {fileID: 2800000, guid: 85835ae0b6c3c1c418a57400fcbb788c, type: 3}
    - target: {fileID: 4238929520169732924, guid: 64790b91b91094d49942373c4e83c237,
        type: 3}
      propertyPath: OnClick.m_PersistentCalls.m_Calls.Array.size
      value: 1
      objectReference: {fileID: 0}
    - target: {fileID: 4238929520169732924, guid: 64790b91b91094d49942373c4e83c237,
        type: 3}
      propertyPath: Events.Array.size
      value: 2
      objectReference: {fileID: 0}
    - target: {fileID: 4238929520169732924, guid: 64790b91b91094d49942373c4e83c237,
        type: 3}
      propertyPath: Events.Array.data[1].Event.m_PersistentCalls.m_Calls.Array.size
      value: 0
      objectReference: {fileID: 0}
    - target: {fileID: 4238929520169732924, guid: 64790b91b91094d49942373c4e83c237,
        type: 3}
      propertyPath: Events.Array.data[1].Settings.Array.size
      value: 1
      objectReference: {fileID: 0}
    - target: {fileID: 4238929520169732924, guid: 64790b91b91094d49942373c4e83c237,
        type: 3}
      propertyPath: Events.Array.data[1].Settings.Array.data[0].EventValue.m_PersistentCalls.m_Calls.Array.size
      value: 0
      objectReference: {fileID: 0}
    - target: {fileID: 4238929520169732924, guid: 64790b91b91094d49942373c4e83c237,
        type: 3}
      propertyPath: Profiles.Array.data[0].Themes.Array.size
      value: 1
      objectReference: {fileID: 0}
    - target: {fileID: 4238929520169732924, guid: 64790b91b91094d49942373c4e83c237,
        type: 3}
      propertyPath: Profiles.Array.data[1].Themes.Array.size
      value: 1
      objectReference: {fileID: 0}
    - target: {fileID: 4238929520169732924, guid: 64790b91b91094d49942373c4e83c237,
        type: 3}
      propertyPath: Profiles.Array.data[2].Themes.Array.size
      value: 1
      objectReference: {fileID: 0}
    - target: {fileID: 4238929520169732924, guid: 64790b91b91094d49942373c4e83c237,
        type: 3}
      propertyPath: profiles.Array.data[0].Themes.Array.size
      value: 1
      objectReference: {fileID: 0}
    - target: {fileID: 4238929520169732924, guid: 64790b91b91094d49942373c4e83c237,
        type: 3}
      propertyPath: profiles.Array.data[1].Themes.Array.size
      value: 1
      objectReference: {fileID: 0}
    - target: {fileID: 4238929520169732924, guid: 64790b91b91094d49942373c4e83c237,
        type: 3}
      propertyPath: profiles.Array.data[2].Themes.Array.size
      value: 1
      objectReference: {fileID: 0}
    - target: {fileID: 4238929520169732924, guid: 64790b91b91094d49942373c4e83c237,
        type: 3}
      propertyPath: Events.Array.data[1].Name
      value: OnSelect
      objectReference: {fileID: 0}
    - target: {fileID: 4238929520169732924, guid: 64790b91b91094d49942373c4e83c237,
        type: 3}
      propertyPath: Events.Array.data[1].Event.m_PersistentCalls.m_Calls.Array.data[0].m_Target
      value: 
      objectReference: {fileID: 3183098002564305489, guid: c0931c4da6d91ea429abedb10290dd16,
        type: 3}
    - target: {fileID: 4238929520169732924, guid: 64790b91b91094d49942373c4e83c237,
        type: 3}
      propertyPath: Events.Array.data[1].Event.m_PersistentCalls.m_Calls.Array.data[0].m_MethodName
      value: set_enabled
      objectReference: {fileID: 0}
    - target: {fileID: 4238929520169732924, guid: 64790b91b91094d49942373c4e83c237,
        type: 3}
      propertyPath: Events.Array.data[1].Event.m_PersistentCalls.m_Calls.Array.data[0].m_Mode
      value: 6
      objectReference: {fileID: 0}
    - target: {fileID: 4238929520169732924, guid: 64790b91b91094d49942373c4e83c237,
        type: 3}
      propertyPath: Events.Array.data[1].Event.m_PersistentCalls.m_Calls.Array.data[0].m_Arguments.m_ObjectArgumentAssemblyTypeName
      value: UnityEngine.Object, UnityEngine
      objectReference: {fileID: 0}
    - target: {fileID: 4238929520169732924, guid: 64790b91b91094d49942373c4e83c237,
        type: 3}
      propertyPath: Events.Array.data[1].Event.m_PersistentCalls.m_Calls.Array.data[0].m_CallState
      value: 2
      objectReference: {fileID: 0}
    - target: {fileID: 4238929520169732924, guid: 64790b91b91094d49942373c4e83c237,
        type: 3}
      propertyPath: Events.Array.data[1].Event.m_TypeName
      value: UnityEngine.Events.UnityEvent, UnityEngine.CoreModule, Version=0.0.0.0,
        Culture=neutral, PublicKeyToken=null
      objectReference: {fileID: 0}
    - target: {fileID: 4238929520169732924, guid: 64790b91b91094d49942373c4e83c237,
        type: 3}
      propertyPath: Events.Array.data[1].ClassName
      value: InteractableOnToggleReceiver
      objectReference: {fileID: 0}
    - target: {fileID: 4238929520169732924, guid: 64790b91b91094d49942373c4e83c237,
        type: 3}
      propertyPath: Events.Array.data[1].AssemblyQualifiedName
      value: Microsoft.MixedReality.Toolkit.UI.InteractableOnToggleReceiver, Microsoft.MixedReality.Toolkit.SDK
      objectReference: {fileID: 0}
    - target: {fileID: 4238929520169732924, guid: 64790b91b91094d49942373c4e83c237,
        type: 3}
      propertyPath: Events.Array.data[1].Settings.Array.data[0].Type
      value: 18
      objectReference: {fileID: 0}
    - target: {fileID: 4238929520169732924, guid: 64790b91b91094d49942373c4e83c237,
        type: 3}
      propertyPath: Events.Array.data[1].Settings.Array.data[0].Label
      value: On Deselect
      objectReference: {fileID: 0}
    - target: {fileID: 4238929520169732924, guid: 64790b91b91094d49942373c4e83c237,
        type: 3}
      propertyPath: Events.Array.data[1].Settings.Array.data[0].Name
      value: OnDeselect
      objectReference: {fileID: 0}
    - target: {fileID: 4238929520169732924, guid: 64790b91b91094d49942373c4e83c237,
        type: 3}
      propertyPath: Events.Array.data[1].Settings.Array.data[0].Tooltip
      value: The toggle is deselected
      objectReference: {fileID: 0}
    - target: {fileID: 4238929520169732924, guid: 64790b91b91094d49942373c4e83c237,
        type: 3}
      propertyPath: Events.Array.data[1].Settings.Array.data[0].EventValue.m_PersistentCalls.m_Calls.Array.data[0].m_Target
      value: 
      objectReference: {fileID: 3183098002564305489, guid: c0931c4da6d91ea429abedb10290dd16,
        type: 3}
    - target: {fileID: 4238929520169732924, guid: 64790b91b91094d49942373c4e83c237,
        type: 3}
      propertyPath: Events.Array.data[1].Settings.Array.data[0].EventValue.m_PersistentCalls.m_Calls.Array.data[0].m_MethodName
      value: set_enabled
      objectReference: {fileID: 0}
    - target: {fileID: 4238929520169732924, guid: 64790b91b91094d49942373c4e83c237,
        type: 3}
      propertyPath: Events.Array.data[1].Settings.Array.data[0].EventValue.m_PersistentCalls.m_Calls.Array.data[0].m_Mode
      value: 6
      objectReference: {fileID: 0}
    - target: {fileID: 4238929520169732924, guid: 64790b91b91094d49942373c4e83c237,
        type: 3}
      propertyPath: Events.Array.data[1].Settings.Array.data[0].EventValue.m_PersistentCalls.m_Calls.Array.data[0].m_Arguments.m_ObjectArgumentAssemblyTypeName
      value: UnityEngine.Object, UnityEngine
      objectReference: {fileID: 0}
    - target: {fileID: 4238929520169732924, guid: 64790b91b91094d49942373c4e83c237,
        type: 3}
      propertyPath: Events.Array.data[1].Settings.Array.data[0].EventValue.m_PersistentCalls.m_Calls.Array.data[0].m_Arguments.m_BoolArgument
      value: 1
      objectReference: {fileID: 0}
    - target: {fileID: 4238929520169732924, guid: 64790b91b91094d49942373c4e83c237,
        type: 3}
      propertyPath: Events.Array.data[1].Settings.Array.data[0].EventValue.m_PersistentCalls.m_Calls.Array.data[0].m_CallState
      value: 2
      objectReference: {fileID: 0}
    - target: {fileID: 4238929520169732924, guid: 64790b91b91094d49942373c4e83c237,
        type: 3}
      propertyPath: Events.Array.data[1].Settings.Array.data[0].EventValue.m_TypeName
      value: UnityEngine.Events.UnityEvent, UnityEngine.CoreModule, Version=0.0.0.0,
        Culture=neutral, PublicKeyToken=null
      objectReference: {fileID: 0}
    - target: {fileID: 4238929520169732924, guid: 64790b91b91094d49942373c4e83c237,
        type: 3}
      propertyPath: StartDimensionIndex
      value: 1
      objectReference: {fileID: 0}
    - target: {fileID: 4238929520169732924, guid: 64790b91b91094d49942373c4e83c237,
        type: 3}
      propertyPath: Events.Array.data[1].Event.m_PersistentCalls.m_Calls.Array.data[0].m_Arguments.m_ObjectArgument
      value: 
      objectReference: {fileID: 0}
    - target: {fileID: 4238929520169732924, guid: 64790b91b91094d49942373c4e83c237,
        type: 3}
      propertyPath: Events.Array.data[1].Settings.Array.data[0].EventValue.m_PersistentCalls.m_Calls.Array.data[0].m_Arguments.m_ObjectArgument
      value: 
      objectReference: {fileID: 0}
    - target: {fileID: 4238929520169732924, guid: 64790b91b91094d49942373c4e83c237,
        type: 3}
      propertyPath: OnClick.m_PersistentCalls.m_Calls.Array.data[0].m_MethodName
      value: LoadContent
      objectReference: {fileID: 0}
    - target: {fileID: 4238929520169732924, guid: 64790b91b91094d49942373c4e83c237,
        type: 3}
      propertyPath: OnClick.m_PersistentCalls.m_Calls.Array.data[0].m_Arguments.m_ObjectArgumentAssemblyTypeName
      value: UnityEngine.Object, UnityEngine
      objectReference: {fileID: 0}
    - target: {fileID: 4238929520169732924, guid: 64790b91b91094d49942373c4e83c237,
        type: 3}
      propertyPath: OnClick.m_PersistentCalls.m_Calls.Array.data[0].m_Target
      value: 
      objectReference: {fileID: 7236097622359626994}
    - target: {fileID: 4238929520169732924, guid: 64790b91b91094d49942373c4e83c237,
        type: 3}
      propertyPath: Dimensions
      value: 1
      objectReference: {fileID: 0}
    - target: {fileID: 4238929520169732924, guid: 64790b91b91094d49942373c4e83c237,
        type: 3}
      propertyPath: Profiles.Array.data[0].Themes.Array.data[1]
      value: 
      objectReference: {fileID: 0}
    - target: {fileID: 4238929520169732924, guid: 64790b91b91094d49942373c4e83c237,
        type: 3}
      propertyPath: Profiles.Array.data[1].Themes.Array.data[1]
      value: 
      objectReference: {fileID: 0}
    - target: {fileID: 4238929520169732924, guid: 64790b91b91094d49942373c4e83c237,
        type: 3}
      propertyPath: Profiles.Array.data[2].Themes.Array.data[1]
      value: 
      objectReference: {fileID: 0}
    - target: {fileID: 4238929520169732924, guid: 64790b91b91094d49942373c4e83c237,
        type: 3}
      propertyPath: Events.Array.data[1].Event.m_PersistentCalls.m_Calls.Array.data[0].m_Arguments.m_BoolArgument
      value: 0
      objectReference: {fileID: 0}
    - target: {fileID: 4238929520169732924, guid: 64790b91b91094d49942373c4e83c237,
        type: 3}
      propertyPath: profiles.Array.data[0].Themes.Array.data[1]
      value: 
      objectReference: {fileID: 0}
    - target: {fileID: 4238929520169732924, guid: 64790b91b91094d49942373c4e83c237,
        type: 3}
      propertyPath: profiles.Array.data[1].Themes.Array.data[1]
      value: 
      objectReference: {fileID: 0}
    - target: {fileID: 4238929520169732924, guid: 64790b91b91094d49942373c4e83c237,
        type: 3}
      propertyPath: profiles.Array.data[2].Themes.Array.data[1]
      value: 
      objectReference: {fileID: 0}
    - target: {fileID: 4238929520169732924, guid: 64790b91b91094d49942373c4e83c237,
        type: 3}
      propertyPath: startDimensionIndex
      value: 1
      objectReference: {fileID: 0}
    - target: {fileID: 4732439893087157559, guid: 64790b91b91094d49942373c4e83c237,
        type: 3}
      propertyPath: bounds.x
      value: 0.192
      objectReference: {fileID: 0}
    - target: {fileID: 6413889394266691908, guid: 64790b91b91094d49942373c4e83c237,
        type: 3}
      propertyPath: m_IsActive
      value: 0
      objectReference: {fileID: 0}
    - target: {fileID: 6742094790733259646, guid: 64790b91b91094d49942373c4e83c237,
        type: 3}
      propertyPath: m_LocalPosition.x
      value: 0
      objectReference: {fileID: 0}
    - target: {fileID: 6742094790733259646, guid: 64790b91b91094d49942373c4e83c237,
        type: 3}
      propertyPath: m_LocalPosition.y
      value: 0
      objectReference: {fileID: 0}
    - target: {fileID: 6742094790733259646, guid: 64790b91b91094d49942373c4e83c237,
        type: 3}
      propertyPath: m_LocalPosition.z
      value: 0
      objectReference: {fileID: 0}
    - target: {fileID: 6742094790733259646, guid: 64790b91b91094d49942373c4e83c237,
        type: 3}
      propertyPath: m_LocalRotation.x
      value: -0
      objectReference: {fileID: 0}
    - target: {fileID: 6742094790733259646, guid: 64790b91b91094d49942373c4e83c237,
        type: 3}
      propertyPath: m_LocalRotation.y
      value: -0
      objectReference: {fileID: 0}
    - target: {fileID: 6742094790733259646, guid: 64790b91b91094d49942373c4e83c237,
        type: 3}
      propertyPath: m_LocalRotation.z
      value: -0
      objectReference: {fileID: 0}
    - target: {fileID: 6742094790733259646, guid: 64790b91b91094d49942373c4e83c237,
        type: 3}
      propertyPath: m_LocalRotation.w
      value: 1
      objectReference: {fileID: 0}
    - target: {fileID: 6742094790733259646, guid: 64790b91b91094d49942373c4e83c237,
        type: 3}
      propertyPath: m_RootOrder
      value: 0
      objectReference: {fileID: 0}
    - target: {fileID: 6742094790733259646, guid: 64790b91b91094d49942373c4e83c237,
        type: 3}
      propertyPath: m_LocalEulerAnglesHint.x
      value: 0
      objectReference: {fileID: 0}
    - target: {fileID: 6742094790733259646, guid: 64790b91b91094d49942373c4e83c237,
        type: 3}
      propertyPath: m_LocalEulerAnglesHint.y
      value: 0
      objectReference: {fileID: 0}
    - target: {fileID: 6742094790733259646, guid: 64790b91b91094d49942373c4e83c237,
        type: 3}
      propertyPath: m_LocalEulerAnglesHint.z
      value: 0
      objectReference: {fileID: 0}
    - target: {fileID: 6742094790733259646, guid: 64790b91b91094d49942373c4e83c237,
        type: 3}
      propertyPath: m_LocalScale.x
      value: 0.9139199
      objectReference: {fileID: 0}
    - target: {fileID: 6742094790733259646, guid: 64790b91b91094d49942373c4e83c237,
        type: 3}
      propertyPath: m_LocalScale.y
      value: 0.9139199
      objectReference: {fileID: 0}
    - target: {fileID: 6742094790733259646, guid: 64790b91b91094d49942373c4e83c237,
        type: 3}
      propertyPath: m_LocalScale.z
      value: 1.1424
      objectReference: {fileID: 0}
    - target: {fileID: 6742094790884436510, guid: 64790b91b91094d49942373c4e83c237,
        type: 3}
      propertyPath: m_LocalScale.x
      value: 0.192
      objectReference: {fileID: 0}
    - target: {fileID: 6742094791252829571, guid: 64790b91b91094d49942373c4e83c237,
        type: 3}
      propertyPath: m_Size.x
      value: 0.192
      objectReference: {fileID: 0}
    - target: {fileID: 6742094791252829599, guid: 64790b91b91094d49942373c4e83c237,
        type: 3}
      propertyPath: m_Name
      value: ButtonHubHome
      objectReference: {fileID: 0}
    - target: {fileID: 6742094791252829599, guid: 64790b91b91094d49942373c4e83c237,
        type: 3}
      propertyPath: m_IsActive
      value: 1
      objectReference: {fileID: 0}
    - target: {fileID: 6742094791873819665, guid: 64790b91b91094d49942373c4e83c237,
        type: 3}
      propertyPath: m_Mesh
      value: 
      objectReference: {fileID: 0}
    - target: {fileID: 6742094791873819757, guid: 64790b91b91094d49942373c4e83c237,
        type: 3}
      propertyPath: m_IsActive
      value: 1
      objectReference: {fileID: 0}
    - target: {fileID: 6742094791873819759, guid: 64790b91b91094d49942373c4e83c237,
        type: 3}
      propertyPath: m_havePropertiesChanged
      value: 1
      objectReference: {fileID: 0}
    - target: {fileID: 6742094791873819759, guid: 64790b91b91094d49942373c4e83c237,
        type: 3}
      propertyPath: m_isInputParsingRequired
      value: 1
      objectReference: {fileID: 0}
    - target: {fileID: 6742094791873819759, guid: 64790b91b91094d49942373c4e83c237,
        type: 3}
      propertyPath: m_text
      value: Home
      objectReference: {fileID: 0}
    - target: {fileID: 6742094791873819759, guid: 64790b91b91094d49942373c4e83c237,
        type: 3}
      propertyPath: m_textInfo.characterCount
      value: 4
      objectReference: {fileID: 0}
    - target: {fileID: 8495876841678131188, guid: 64790b91b91094d49942373c4e83c237,
        type: 3}
      propertyPath: m_IsActive
      value: 0
      objectReference: {fileID: 0}
    m_RemovedComponents: []
  m_SourcePrefab: {fileID: 100100000, guid: 64790b91b91094d49942373c4e83c237, type: 3}
--- !u!1 &3024971127450879416 stripped
GameObject:
  m_CorrespondingSourceObject: {fileID: 6742094791252829599, guid: 64790b91b91094d49942373c4e83c237,
    type: 3}
  m_PrefabInstance: {fileID: 8388623133068173351}
  m_PrefabAsset: {fileID: 0}
<<<<<<< HEAD
--- !u!1001 &8460391102307137113
PrefabInstance:
  m_ObjectHideFlags: 0
  serializedVersion: 2
  m_Modification:
    m_TransformParent: {fileID: 670110911868645709}
    m_Modifications:
    - target: {fileID: 1874729665501627384, guid: 3f1f46cbecbe08e46a303ccfdb5b498a,
        type: 3}
      propertyPath: m_IsActive
      value: 0
      objectReference: {fileID: 0}
    - target: {fileID: 2204069621426241315, guid: 3f1f46cbecbe08e46a303ccfdb5b498a,
        type: 3}
      propertyPath: m_Name
      value: ToggleHandJoint
      objectReference: {fileID: 0}
    - target: {fileID: 2204069621878992557, guid: 3f1f46cbecbe08e46a303ccfdb5b498a,
        type: 3}
      propertyPath: m_Mesh
      value: 
      objectReference: {fileID: 0}
    - target: {fileID: 2204069621878992595, guid: 3f1f46cbecbe08e46a303ccfdb5b498a,
        type: 3}
      propertyPath: m_text
      value: Hand Joint
      objectReference: {fileID: 0}
    - target: {fileID: 2204069621878992595, guid: 3f1f46cbecbe08e46a303ccfdb5b498a,
        type: 3}
      propertyPath: m_textInfo.characterCount
      value: 10
      objectReference: {fileID: 0}
    - target: {fileID: 2204069621878992595, guid: 3f1f46cbecbe08e46a303ccfdb5b498a,
        type: 3}
      propertyPath: m_textInfo.spaceCount
      value: 1
      objectReference: {fileID: 0}
    - target: {fileID: 2204069621878992595, guid: 3f1f46cbecbe08e46a303ccfdb5b498a,
        type: 3}
      propertyPath: m_textInfo.wordCount
      value: 2
      objectReference: {fileID: 0}
    - target: {fileID: 2204069621878992595, guid: 3f1f46cbecbe08e46a303ccfdb5b498a,
        type: 3}
      propertyPath: m_havePropertiesChanged
      value: 0
      objectReference: {fileID: 0}
    - target: {fileID: 2204069621878992595, guid: 3f1f46cbecbe08e46a303ccfdb5b498a,
        type: 3}
      propertyPath: m_isInputParsingRequired
      value: 0
      objectReference: {fileID: 0}
    - target: {fileID: 2204069621878992595, guid: 3f1f46cbecbe08e46a303ccfdb5b498a,
        type: 3}
      propertyPath: m_textAlignment
      value: 514
      objectReference: {fileID: 0}
    - target: {fileID: 2204069621878992595, guid: 3f1f46cbecbe08e46a303ccfdb5b498a,
        type: 3}
      propertyPath: m_isAlignmentEnumConverted
      value: 1
      objectReference: {fileID: 0}
    - target: {fileID: 2204069621878992595, guid: 3f1f46cbecbe08e46a303ccfdb5b498a,
        type: 3}
      propertyPath: m_textInfo.lineCount
      value: 1
      objectReference: {fileID: 0}
    - target: {fileID: 2204069621878992595, guid: 3f1f46cbecbe08e46a303ccfdb5b498a,
        type: 3}
      propertyPath: m_textInfo.pageCount
      value: 1
      objectReference: {fileID: 0}
    - target: {fileID: 2204069623020599746, guid: 3f1f46cbecbe08e46a303ccfdb5b498a,
        type: 3}
      propertyPath: m_LocalPosition.x
      value: 0.0000000018626451
      objectReference: {fileID: 0}
    - target: {fileID: 2204069623020599746, guid: 3f1f46cbecbe08e46a303ccfdb5b498a,
        type: 3}
      propertyPath: m_LocalPosition.y
      value: 0.016
      objectReference: {fileID: 0}
    - target: {fileID: 2204069623020599746, guid: 3f1f46cbecbe08e46a303ccfdb5b498a,
        type: 3}
      propertyPath: m_LocalPosition.z
      value: 0
      objectReference: {fileID: 0}
    - target: {fileID: 2204069623020599746, guid: 3f1f46cbecbe08e46a303ccfdb5b498a,
        type: 3}
      propertyPath: m_LocalRotation.x
      value: -0
      objectReference: {fileID: 0}
    - target: {fileID: 2204069623020599746, guid: 3f1f46cbecbe08e46a303ccfdb5b498a,
        type: 3}
      propertyPath: m_LocalRotation.y
      value: -0
      objectReference: {fileID: 0}
    - target: {fileID: 2204069623020599746, guid: 3f1f46cbecbe08e46a303ccfdb5b498a,
        type: 3}
      propertyPath: m_LocalRotation.z
      value: -0
      objectReference: {fileID: 0}
    - target: {fileID: 2204069623020599746, guid: 3f1f46cbecbe08e46a303ccfdb5b498a,
        type: 3}
      propertyPath: m_LocalRotation.w
      value: 1
      objectReference: {fileID: 0}
    - target: {fileID: 2204069623020599746, guid: 3f1f46cbecbe08e46a303ccfdb5b498a,
        type: 3}
      propertyPath: m_RootOrder
      value: 2
      objectReference: {fileID: 0}
    - target: {fileID: 2204069623020599746, guid: 3f1f46cbecbe08e46a303ccfdb5b498a,
        type: 3}
      propertyPath: m_LocalEulerAnglesHint.x
      value: 0
      objectReference: {fileID: 0}
    - target: {fileID: 2204069623020599746, guid: 3f1f46cbecbe08e46a303ccfdb5b498a,
        type: 3}
      propertyPath: m_LocalEulerAnglesHint.y
      value: 0
      objectReference: {fileID: 0}
    - target: {fileID: 2204069623020599746, guid: 3f1f46cbecbe08e46a303ccfdb5b498a,
        type: 3}
      propertyPath: m_LocalEulerAnglesHint.z
      value: 0
      objectReference: {fileID: 0}
    - target: {fileID: 2204069623020599746, guid: 3f1f46cbecbe08e46a303ccfdb5b498a,
        type: 3}
      propertyPath: m_LocalScale.x
      value: 1
      objectReference: {fileID: 0}
    - target: {fileID: 2204069623020599746, guid: 3f1f46cbecbe08e46a303ccfdb5b498a,
        type: 3}
      propertyPath: m_LocalScale.y
      value: 1
      objectReference: {fileID: 0}
    - target: {fileID: 3954648794444109128, guid: 3f1f46cbecbe08e46a303ccfdb5b498a,
        type: 3}
      propertyPath: m_IsActive
      value: 0
      objectReference: {fileID: 0}
    - target: {fileID: 7060011145322376313, guid: 3f1f46cbecbe08e46a303ccfdb5b498a,
        type: 3}
      propertyPath: m_text
      value: Say "Toggle Profiler"
      objectReference: {fileID: 0}
    - target: {fileID: 7060011145322376313, guid: 3f1f46cbecbe08e46a303ccfdb5b498a,
        type: 3}
      propertyPath: m_firstOverflowCharacterIndex
      value: 12
      objectReference: {fileID: 0}
    - target: {fileID: 7060011145322376313, guid: 3f1f46cbecbe08e46a303ccfdb5b498a,
        type: 3}
      propertyPath: m_textInfo.characterCount
      value: 21
      objectReference: {fileID: 0}
    - target: {fileID: 7060011145322376313, guid: 3f1f46cbecbe08e46a303ccfdb5b498a,
        type: 3}
      propertyPath: m_textInfo.spaceCount
      value: 2
      objectReference: {fileID: 0}
    - target: {fileID: 7060011145322376313, guid: 3f1f46cbecbe08e46a303ccfdb5b498a,
        type: 3}
      propertyPath: m_textInfo.wordCount
      value: 3
      objectReference: {fileID: 0}
    - target: {fileID: 7060011145322376313, guid: 3f1f46cbecbe08e46a303ccfdb5b498a,
        type: 3}
      propertyPath: m_textInfo.lineCount
      value: 2
      objectReference: {fileID: 0}
    - target: {fileID: 7060011145322376313, guid: 3f1f46cbecbe08e46a303ccfdb5b498a,
        type: 3}
      propertyPath: m_havePropertiesChanged
      value: 1
      objectReference: {fileID: 0}
    - target: {fileID: 7060011145322376313, guid: 3f1f46cbecbe08e46a303ccfdb5b498a,
        type: 3}
      propertyPath: m_isInputParsingRequired
      value: 1
      objectReference: {fileID: 0}
    - target: {fileID: 7060011145322376313, guid: 3f1f46cbecbe08e46a303ccfdb5b498a,
        type: 3}
      propertyPath: m_textAlignment
      value: 514
      objectReference: {fileID: 0}
    - target: {fileID: 8405082116546204954, guid: 3f1f46cbecbe08e46a303ccfdb5b498a,
        type: 3}
      propertyPath: iconQuadTexture
      value: 
      objectReference: {fileID: 2800000, guid: 0771cd1b5e4131e45afe250cd1713737, type: 3}
    - target: {fileID: 8779034279059886464, guid: 3f1f46cbecbe08e46a303ccfdb5b498a,
        type: 3}
      propertyPath: OnClick.m_PersistentCalls.m_Calls.Array.data[0].m_Target
      value: 
      objectReference: {fileID: 0}
    - target: {fileID: 8779034279059886464, guid: 3f1f46cbecbe08e46a303ccfdb5b498a,
        type: 3}
      propertyPath: OnClick.m_PersistentCalls.m_Calls.Array.data[0].m_MethodName
      value: OnToggleHandJoint
      objectReference: {fileID: 0}
    m_RemovedComponents: []
  m_SourcePrefab: {fileID: 100100000, guid: 3f1f46cbecbe08e46a303ccfdb5b498a, type: 3}
--- !u!4 &7781997251953119131 stripped
=======
--- !u!4 &3024971127971496793 stripped
>>>>>>> eaacd601
Transform:
  m_CorrespondingSourceObject: {fileID: 6742094790733259646, guid: 64790b91b91094d49942373c4e83c237,
    type: 3}
  m_PrefabInstance: {fileID: 8388623133068173351}
  m_PrefabAsset: {fileID: 0}
--- !u!1001 &9108993590714668889
PrefabInstance:
  m_ObjectHideFlags: 0
  serializedVersion: 2
  m_Modification:
    m_TransformParent: {fileID: 8503270331930508642}
    m_Modifications:
    - target: {fileID: 2521141002669455045, guid: 64790b91b91094d49942373c4e83c237,
        type: 3}
      propertyPath: m_havePropertiesChanged
      value: 1
      objectReference: {fileID: 0}
    - target: {fileID: 2521141002669455045, guid: 64790b91b91094d49942373c4e83c237,
        type: 3}
      propertyPath: m_isInputParsingRequired
      value: 1
      objectReference: {fileID: 0}
    - target: {fileID: 2689703347428627497, guid: 64790b91b91094d49942373c4e83c237,
        type: 3}
      propertyPath: m_Materials.Array.data[0]
      value: 
      objectReference: {fileID: 2100000, guid: 416caa6b57bb22c40ab9f1a4c12b304e, type: 2}
    - target: {fileID: 4008783653886513062, guid: 64790b91b91094d49942373c4e83c237,
        type: 3}
      propertyPath: iconQuadTexture
      value: 
      objectReference: {fileID: 2800000, guid: 5ced9c7e98be2e941a88b5d0a16b2a3b, type: 3}
    - target: {fileID: 4238929520169732924, guid: 64790b91b91094d49942373c4e83c237,
        type: 3}
      propertyPath: OnClick.m_PersistentCalls.m_Calls.Array.size
      value: 0
      objectReference: {fileID: 0}
    - target: {fileID: 4238929520169732924, guid: 64790b91b91094d49942373c4e83c237,
        type: 3}
      propertyPath: Events.Array.size
      value: 2
      objectReference: {fileID: 0}
    - target: {fileID: 4238929520169732924, guid: 64790b91b91094d49942373c4e83c237,
        type: 3}
      propertyPath: Events.Array.data[1].Event.m_PersistentCalls.m_Calls.Array.size
      value: 1
      objectReference: {fileID: 0}
    - target: {fileID: 4238929520169732924, guid: 64790b91b91094d49942373c4e83c237,
        type: 3}
      propertyPath: Events.Array.data[1].Settings.Array.size
      value: 1
      objectReference: {fileID: 0}
    - target: {fileID: 4238929520169732924, guid: 64790b91b91094d49942373c4e83c237,
        type: 3}
      propertyPath: Events.Array.data[1].Settings.Array.data[0].EventValue.m_PersistentCalls.m_Calls.Array.size
      value: 1
      objectReference: {fileID: 0}
    - target: {fileID: 4238929520169732924, guid: 64790b91b91094d49942373c4e83c237,
        type: 3}
      propertyPath: Events.Array.data[1].Name
      value: OnSelect
      objectReference: {fileID: 0}
    - target: {fileID: 4238929520169732924, guid: 64790b91b91094d49942373c4e83c237,
        type: 3}
      propertyPath: Events.Array.data[1].Event.m_PersistentCalls.m_Calls.Array.data[0].m_Target
      value: 
      objectReference: {fileID: 3183098002564305489}
    - target: {fileID: 4238929520169732924, guid: 64790b91b91094d49942373c4e83c237,
        type: 3}
      propertyPath: Events.Array.data[1].Event.m_PersistentCalls.m_Calls.Array.data[0].m_MethodName
      value: set_enabled
      objectReference: {fileID: 0}
    - target: {fileID: 4238929520169732924, guid: 64790b91b91094d49942373c4e83c237,
        type: 3}
      propertyPath: Events.Array.data[1].Event.m_PersistentCalls.m_Calls.Array.data[0].m_Mode
      value: 6
      objectReference: {fileID: 0}
    - target: {fileID: 4238929520169732924, guid: 64790b91b91094d49942373c4e83c237,
        type: 3}
      propertyPath: Events.Array.data[1].Event.m_PersistentCalls.m_Calls.Array.data[0].m_Arguments.m_ObjectArgumentAssemblyTypeName
      value: UnityEngine.Object, UnityEngine
      objectReference: {fileID: 0}
    - target: {fileID: 4238929520169732924, guid: 64790b91b91094d49942373c4e83c237,
        type: 3}
      propertyPath: Events.Array.data[1].Event.m_PersistentCalls.m_Calls.Array.data[0].m_CallState
      value: 2
      objectReference: {fileID: 0}
    - target: {fileID: 4238929520169732924, guid: 64790b91b91094d49942373c4e83c237,
        type: 3}
      propertyPath: Events.Array.data[1].Event.m_TypeName
      value: UnityEngine.Events.UnityEvent, UnityEngine.CoreModule, Version=0.0.0.0,
        Culture=neutral, PublicKeyToken=null
      objectReference: {fileID: 0}
    - target: {fileID: 4238929520169732924, guid: 64790b91b91094d49942373c4e83c237,
        type: 3}
      propertyPath: Events.Array.data[1].ClassName
      value: InteractableOnToggleReceiver
      objectReference: {fileID: 0}
    - target: {fileID: 4238929520169732924, guid: 64790b91b91094d49942373c4e83c237,
        type: 3}
      propertyPath: Events.Array.data[1].AssemblyQualifiedName
      value: Microsoft.MixedReality.Toolkit.UI.InteractableOnToggleReceiver, Microsoft.MixedReality.Toolkit.SDK
      objectReference: {fileID: 0}
    - target: {fileID: 4238929520169732924, guid: 64790b91b91094d49942373c4e83c237,
        type: 3}
      propertyPath: Events.Array.data[1].Settings.Array.data[0].Type
      value: 18
      objectReference: {fileID: 0}
    - target: {fileID: 4238929520169732924, guid: 64790b91b91094d49942373c4e83c237,
        type: 3}
      propertyPath: Events.Array.data[1].Settings.Array.data[0].Label
      value: On Deselect
      objectReference: {fileID: 0}
    - target: {fileID: 4238929520169732924, guid: 64790b91b91094d49942373c4e83c237,
        type: 3}
      propertyPath: Events.Array.data[1].Settings.Array.data[0].Name
      value: OnDeselect
      objectReference: {fileID: 0}
    - target: {fileID: 4238929520169732924, guid: 64790b91b91094d49942373c4e83c237,
        type: 3}
      propertyPath: Events.Array.data[1].Settings.Array.data[0].Tooltip
      value: The toggle is deselected
      objectReference: {fileID: 0}
    - target: {fileID: 4238929520169732924, guid: 64790b91b91094d49942373c4e83c237,
        type: 3}
      propertyPath: Events.Array.data[1].Settings.Array.data[0].EventValue.m_PersistentCalls.m_Calls.Array.data[0].m_Target
      value: 
      objectReference: {fileID: 3183098002564305489}
    - target: {fileID: 4238929520169732924, guid: 64790b91b91094d49942373c4e83c237,
        type: 3}
      propertyPath: Events.Array.data[1].Settings.Array.data[0].EventValue.m_PersistentCalls.m_Calls.Array.data[0].m_MethodName
      value: set_enabled
      objectReference: {fileID: 0}
    - target: {fileID: 4238929520169732924, guid: 64790b91b91094d49942373c4e83c237,
        type: 3}
      propertyPath: Events.Array.data[1].Settings.Array.data[0].EventValue.m_PersistentCalls.m_Calls.Array.data[0].m_Mode
      value: 6
      objectReference: {fileID: 0}
    - target: {fileID: 4238929520169732924, guid: 64790b91b91094d49942373c4e83c237,
        type: 3}
      propertyPath: Events.Array.data[1].Settings.Array.data[0].EventValue.m_PersistentCalls.m_Calls.Array.data[0].m_Arguments.m_ObjectArgumentAssemblyTypeName
      value: UnityEngine.Object, UnityEngine
      objectReference: {fileID: 0}
    - target: {fileID: 4238929520169732924, guid: 64790b91b91094d49942373c4e83c237,
        type: 3}
      propertyPath: Events.Array.data[1].Settings.Array.data[0].EventValue.m_PersistentCalls.m_Calls.Array.data[0].m_Arguments.m_BoolArgument
      value: 1
      objectReference: {fileID: 0}
    - target: {fileID: 4238929520169732924, guid: 64790b91b91094d49942373c4e83c237,
        type: 3}
      propertyPath: Events.Array.data[1].Settings.Array.data[0].EventValue.m_PersistentCalls.m_Calls.Array.data[0].m_CallState
      value: 2
      objectReference: {fileID: 0}
    - target: {fileID: 4238929520169732924, guid: 64790b91b91094d49942373c4e83c237,
        type: 3}
      propertyPath: Events.Array.data[1].Settings.Array.data[0].EventValue.m_TypeName
      value: UnityEngine.Events.UnityEvent, UnityEngine.CoreModule, Version=0.0.0.0,
        Culture=neutral, PublicKeyToken=null
      objectReference: {fileID: 0}
    - target: {fileID: 4238929520169732924, guid: 64790b91b91094d49942373c4e83c237,
        type: 3}
      propertyPath: StartDimensionIndex
      value: 1
      objectReference: {fileID: 0}
    - target: {fileID: 4238929520169732924, guid: 64790b91b91094d49942373c4e83c237,
        type: 3}
      propertyPath: Events.Array.data[1].Event.m_PersistentCalls.m_Calls.Array.data[0].m_Arguments.m_ObjectArgument
      value: 
      objectReference: {fileID: 0}
    - target: {fileID: 4238929520169732924, guid: 64790b91b91094d49942373c4e83c237,
        type: 3}
      propertyPath: Events.Array.data[1].Settings.Array.data[0].EventValue.m_PersistentCalls.m_Calls.Array.data[0].m_Arguments.m_ObjectArgument
      value: 
      objectReference: {fileID: 0}
    - target: {fileID: 4238929520169732924, guid: 64790b91b91094d49942373c4e83c237,
        type: 3}
      propertyPath: startDimensionIndex
      value: 1
      objectReference: {fileID: 0}
    - target: {fileID: 6413889394266691908, guid: 64790b91b91094d49942373c4e83c237,
        type: 3}
      propertyPath: m_IsActive
      value: 0
      objectReference: {fileID: 0}
    - target: {fileID: 6742094790733259646, guid: 64790b91b91094d49942373c4e83c237,
        type: 3}
      propertyPath: m_LocalPosition.x
      value: 0.1158
      objectReference: {fileID: 0}
    - target: {fileID: 6742094790733259646, guid: 64790b91b91094d49942373c4e83c237,
        type: 3}
      propertyPath: m_LocalPosition.y
      value: 0.0092
      objectReference: {fileID: 0}
    - target: {fileID: 6742094790733259646, guid: 64790b91b91094d49942373c4e83c237,
        type: 3}
      propertyPath: m_LocalPosition.z
      value: 0.0001423955
      objectReference: {fileID: 0}
    - target: {fileID: 6742094790733259646, guid: 64790b91b91094d49942373c4e83c237,
        type: 3}
      propertyPath: m_LocalRotation.x
      value: -0
      objectReference: {fileID: 0}
    - target: {fileID: 6742094790733259646, guid: 64790b91b91094d49942373c4e83c237,
        type: 3}
      propertyPath: m_LocalRotation.y
      value: -0
      objectReference: {fileID: 0}
    - target: {fileID: 6742094790733259646, guid: 64790b91b91094d49942373c4e83c237,
        type: 3}
      propertyPath: m_LocalRotation.z
      value: -0
      objectReference: {fileID: 0}
    - target: {fileID: 6742094790733259646, guid: 64790b91b91094d49942373c4e83c237,
        type: 3}
      propertyPath: m_LocalRotation.w
      value: 1
      objectReference: {fileID: 0}
    - target: {fileID: 6742094790733259646, guid: 64790b91b91094d49942373c4e83c237,
        type: 3}
      propertyPath: m_RootOrder
      value: 2
      objectReference: {fileID: 0}
    - target: {fileID: 6742094790733259646, guid: 64790b91b91094d49942373c4e83c237,
        type: 3}
      propertyPath: m_LocalEulerAnglesHint.x
      value: 0
      objectReference: {fileID: 0}
    - target: {fileID: 6742094790733259646, guid: 64790b91b91094d49942373c4e83c237,
        type: 3}
      propertyPath: m_LocalEulerAnglesHint.y
      value: 0
      objectReference: {fileID: 0}
    - target: {fileID: 6742094790733259646, guid: 64790b91b91094d49942373c4e83c237,
        type: 3}
      propertyPath: m_LocalEulerAnglesHint.z
      value: 0
      objectReference: {fileID: 0}
    - target: {fileID: 6742094790733259646, guid: 64790b91b91094d49942373c4e83c237,
        type: 3}
      propertyPath: m_LocalScale.x
      value: 0.91392
      objectReference: {fileID: 0}
    - target: {fileID: 6742094790733259646, guid: 64790b91b91094d49942373c4e83c237,
        type: 3}
      propertyPath: m_LocalScale.y
      value: 0.91392
      objectReference: {fileID: 0}
    - target: {fileID: 6742094790733259646, guid: 64790b91b91094d49942373c4e83c237,
        type: 3}
      propertyPath: m_LocalScale.z
      value: 1.1424
      objectReference: {fileID: 0}
    - target: {fileID: 6742094791252829599, guid: 64790b91b91094d49942373c4e83c237,
        type: 3}
      propertyPath: m_Name
      value: ButtonPin
      objectReference: {fileID: 0}
    - target: {fileID: 6742094791252829599, guid: 64790b91b91094d49942373c4e83c237,
        type: 3}
      propertyPath: m_IsActive
      value: 0
      objectReference: {fileID: 0}
    - target: {fileID: 6742094791873819757, guid: 64790b91b91094d49942373c4e83c237,
        type: 3}
      propertyPath: m_IsActive
      value: 0
      objectReference: {fileID: 0}
    - target: {fileID: 6742094791873819759, guid: 64790b91b91094d49942373c4e83c237,
        type: 3}
      propertyPath: m_havePropertiesChanged
      value: 1
      objectReference: {fileID: 0}
    - target: {fileID: 6742094791873819759, guid: 64790b91b91094d49942373c4e83c237,
        type: 3}
      propertyPath: m_isInputParsingRequired
      value: 1
      objectReference: {fileID: 0}
    - target: {fileID: 8495876841678131188, guid: 64790b91b91094d49942373c4e83c237,
        type: 3}
      propertyPath: m_IsActive
      value: 1
      objectReference: {fileID: 0}
    m_RemovedComponents: []
  m_SourcePrefab: {fileID: 100100000, guid: 64790b91b91094d49942373c4e83c237, type: 3}
--- !u!4 &2592136137958061095 stripped
Transform:
  m_CorrespondingSourceObject: {fileID: 6742094790733259646, guid: 64790b91b91094d49942373c4e83c237,
    type: 3}
  m_PrefabInstance: {fileID: 9108993590714668889}
  m_PrefabAsset: {fileID: 0}
--- !u!114 &4952295583788948581 stripped
MonoBehaviour:
  m_CorrespondingSourceObject: {fileID: 4238929520169732924, guid: 64790b91b91094d49942373c4e83c237,
    type: 3}
  m_PrefabInstance: {fileID: 9108993590714668889}
  m_PrefabAsset: {fileID: 0}
  m_GameObject: {fileID: 0}
  m_Enabled: 1
  m_EditorHideFlags: 0
  m_Script: {fileID: 11500000, guid: 1410eac1ae94b4d4492a09cc368e152c, type: 3}
  m_Name: 
  m_EditorClassIdentifier: <|MERGE_RESOLUTION|>--- conflicted
+++ resolved
@@ -1,419 +1,5 @@
 %YAML 1.1
 %TAG !u! tag:unity3d.com,2011:
-<<<<<<< HEAD
---- !u!1 &955917824675559227
-GameObject:
-  m_ObjectHideFlags: 0
-  m_CorrespondingSourceObject: {fileID: 0}
-  m_PrefabInstance: {fileID: 0}
-  m_PrefabAsset: {fileID: 0}
-  serializedVersion: 6
-  m_Component:
-  - component: {fileID: 670110911868645709}
-  - component: {fileID: 4842270323400060294}
-  m_Layer: 0
-  m_Name: ButtonCollection
-  m_TagString: Untagged
-  m_Icon: {fileID: 0}
-  m_NavMeshLayer: 0
-  m_StaticEditorFlags: 0
-  m_IsActive: 1
---- !u!4 &670110911868645709
-Transform:
-  m_ObjectHideFlags: 0
-  m_CorrespondingSourceObject: {fileID: 0}
-  m_PrefabInstance: {fileID: 0}
-  m_PrefabAsset: {fileID: 0}
-  m_GameObject: {fileID: 955917824675559227}
-  m_LocalRotation: {x: -0, y: -0, z: -0, w: 1}
-  m_LocalPosition: {x: 0.0356, y: 0.012600005, z: 0}
-  m_LocalScale: {x: 1, y: 1, z: 1}
-  m_Children:
-  - {fileID: 430504784206968950}
-  - {fileID: 3029880158157371177}
-  - {fileID: 7781997251953119131}
-  - {fileID: 1314822428551258630}
-  - {fileID: 674165323197227954}
-  - {fileID: 415903395057134492}
-  m_Father: {fileID: 8503270331930508642}
-  m_RootOrder: 2
-  m_LocalEulerAnglesHint: {x: 0, y: 0, z: 0}
---- !u!114 &4842270323400060294
-MonoBehaviour:
-  m_ObjectHideFlags: 0
-  m_CorrespondingSourceObject: {fileID: 0}
-  m_PrefabInstance: {fileID: 0}
-  m_PrefabAsset: {fileID: 0}
-  m_GameObject: {fileID: 955917824675559227}
-  m_Enabled: 1
-  m_EditorHideFlags: 0
-  m_Script: {fileID: 11500000, guid: cf12ee76e7e00a44a9a84256760020e6, type: 3}
-  m_Name: 
-  m_EditorClassIdentifier: 
-  nodeList:
-  - Name: ToggleProfilerButton
-    Offset: {x: 0, y: 0}
-    Radius: 0
-    Transform: {fileID: 430504784206968950}
-    Colliders: []
-  - Name: ToggleHandMesh
-    Offset: {x: 0, y: 0}
-    Radius: 0
-    Transform: {fileID: 3029880158157371177}
-    Colliders: []
-  - Name: ToggleHandJoint
-    Offset: {x: 0, y: 0}
-    Radius: 0
-    Transform: {fileID: 7781997251953119131}
-    Colliders: []
-  - Name: ToggleHandRay
-    Offset: {x: 0, y: 0}
-    Radius: 0
-    Transform: {fileID: 1314822428551258630}
-    Colliders: []
-  - Name: ToggleInputRecording
-    Offset: {x: 0, y: 0}
-    Radius: 0
-    Transform: {fileID: 674165323197227954}
-    Colliders: []
-  - Name: ToggleGazeSource
-    Offset: {x: 0, y: 0}
-    Radius: 0
-    Transform: {fileID: 415903395057134492}
-    Colliders: []
-  ignoreInactiveTransforms: 1
-  sortType: 0
-  surfaceType: 1
-  orientType: 0
-  layout: 1
-  anchor: 4
-  anchorAlongAxis: 0
-  columnAlignment: 0
-  rowAlignment: 0
-  radius: 2
-  radialRange: 180
-  distance: 0
-  rows: 2
-  columns: 3
-  cellWidth: 0.032
-  cellHeight: 0.032
-  assetVersion: 1
---- !u!1 &1157715852291589082
-GameObject:
-  m_ObjectHideFlags: 0
-  m_CorrespondingSourceObject: {fileID: 0}
-  m_PrefabInstance: {fileID: 0}
-  m_PrefabAsset: {fileID: 0}
-  serializedVersion: 6
-  m_Component:
-  - component: {fileID: 4421520545911295023}
-  - component: {fileID: 4244777288945360352}
-  - component: {fileID: 294373694248494281}
-  - component: {fileID: 5594688975843640178}
-  - component: {fileID: 7192695347587622416}
-  m_Layer: 0
-  m_Name: Title
-  m_TagString: Untagged
-  m_Icon: {fileID: 0}
-  m_NavMeshLayer: 0
-  m_StaticEditorFlags: 0
-  m_IsActive: 1
---- !u!224 &4421520545911295023
-RectTransform:
-  m_ObjectHideFlags: 0
-  m_CorrespondingSourceObject: {fileID: 0}
-  m_PrefabInstance: {fileID: 0}
-  m_PrefabAsset: {fileID: 0}
-  m_GameObject: {fileID: 1157715852291589082}
-  m_LocalRotation: {x: -0, y: -0, z: -0, w: 1}
-  m_LocalPosition: {x: 0, y: 0, z: 0.008000016}
-  m_LocalScale: {x: 0.00641, y: 0.00641, z: 0.00641}
-  m_Children: []
-  m_Father: {fileID: 8503270331930508642}
-  m_RootOrder: 1
-  m_LocalEulerAnglesHint: {x: 0, y: 0, z: 0}
-  m_AnchorMin: {x: 0.5, y: 0.5}
-  m_AnchorMax: {x: 0.5, y: 0.5}
-  m_AnchoredPosition: {x: 0.0387, y: 0.059000015}
-  m_SizeDelta: {x: 20, y: 5}
-  m_Pivot: {x: 0.5, y: 0.5}
---- !u!23 &4244777288945360352
-MeshRenderer:
-  m_ObjectHideFlags: 0
-  m_CorrespondingSourceObject: {fileID: 0}
-  m_PrefabInstance: {fileID: 0}
-  m_PrefabAsset: {fileID: 0}
-  m_GameObject: {fileID: 1157715852291589082}
-  m_Enabled: 1
-  m_CastShadows: 0
-  m_ReceiveShadows: 0
-  m_DynamicOccludee: 1
-  m_MotionVectors: 1
-  m_LightProbeUsage: 1
-  m_ReflectionProbeUsage: 1
-  m_RenderingLayerMask: 1
-  m_RendererPriority: 0
-  m_Materials:
-  - {fileID: 21433621844796372, guid: f137eba12ee10834cb19632437cfdb2e, type: 2}
-  m_StaticBatchInfo:
-    firstSubMesh: 0
-    subMeshCount: 0
-  m_StaticBatchRoot: {fileID: 0}
-  m_ProbeAnchor: {fileID: 0}
-  m_LightProbeVolumeOverride: {fileID: 0}
-  m_ScaleInLightmap: 1
-  m_PreserveUVs: 0
-  m_IgnoreNormalsForChartDetection: 0
-  m_ImportantGI: 0
-  m_StitchLightmapSeams: 0
-  m_SelectedEditorRenderState: 3
-  m_MinimumChartSize: 4
-  m_AutoUVMaxDistance: 0.5
-  m_AutoUVMaxAngle: 89
-  m_LightmapParameters: {fileID: 0}
-  m_SortingLayerID: 0
-  m_SortingLayer: 0
-  m_SortingOrder: 0
---- !u!33 &294373694248494281
-MeshFilter:
-  m_ObjectHideFlags: 0
-  m_CorrespondingSourceObject: {fileID: 0}
-  m_PrefabInstance: {fileID: 0}
-  m_PrefabAsset: {fileID: 0}
-  m_GameObject: {fileID: 1157715852291589082}
-  m_Mesh: {fileID: 0}
---- !u!222 &5594688975843640178
-CanvasRenderer:
-  m_ObjectHideFlags: 0
-  m_CorrespondingSourceObject: {fileID: 0}
-  m_PrefabInstance: {fileID: 0}
-  m_PrefabAsset: {fileID: 0}
-  m_GameObject: {fileID: 1157715852291589082}
-  m_CullTransparentMesh: 0
---- !u!114 &7192695347587622416
-MonoBehaviour:
-  m_ObjectHideFlags: 0
-  m_CorrespondingSourceObject: {fileID: 0}
-  m_PrefabInstance: {fileID: 0}
-  m_PrefabAsset: {fileID: 0}
-  m_GameObject: {fileID: 1157715852291589082}
-  m_Enabled: 1
-  m_EditorHideFlags: 0
-  m_Script: {fileID: 11500000, guid: 9541d86e2fd84c1d9990edf0852d74ab, type: 3}
-  m_Name: 
-  m_EditorClassIdentifier: 
-  m_Material: {fileID: 0}
-  m_Color: {r: 1, g: 1, b: 1, a: 1}
-  m_RaycastTarget: 1
-  m_OnCullStateChanged:
-    m_PersistentCalls:
-      m_Calls: []
-  m_text: TOGGLE MRTK FEATURES
-  m_isRightToLeft: 0
-  m_fontAsset: {fileID: 11400000, guid: f137eba12ee10834cb19632437cfdb2e, type: 2}
-  m_sharedMaterial: {fileID: 21433621844796372, guid: f137eba12ee10834cb19632437cfdb2e,
-    type: 2}
-  m_fontSharedMaterials: []
-  m_fontMaterial: {fileID: 0}
-  m_fontMaterials: []
-  m_fontColor32:
-    serializedVersion: 2
-    rgba: 4294967295
-  m_fontColor: {r: 1, g: 1, b: 1, a: 1}
-  m_enableVertexGradient: 0
-  m_colorMode: 3
-  m_fontColorGradient:
-    topLeft: {r: 1, g: 1, b: 1, a: 1}
-    topRight: {r: 1, g: 1, b: 1, a: 1}
-    bottomLeft: {r: 1, g: 1, b: 1, a: 1}
-    bottomRight: {r: 1, g: 1, b: 1, a: 1}
-  m_fontColorGradientPreset: {fileID: 0}
-  m_spriteAsset: {fileID: 0}
-  m_tintAllSprites: 0
-  m_overrideHtmlColors: 0
-  m_faceColor:
-    serializedVersion: 2
-    rgba: 4294967295
-  m_outlineColor:
-    serializedVersion: 2
-    rgba: 4278190080
-  m_fontSize: 8
-  m_fontSizeBase: 8
-  m_fontWeight: 400
-  m_enableAutoSizing: 0
-  m_fontSizeMin: 18
-  m_fontSizeMax: 72
-  m_fontStyle: 0
-  m_textAlignment: 257
-  m_characterSpacing: 0
-  m_wordSpacing: 0
-  m_lineSpacing: 0
-  m_lineSpacingMax: 0
-  m_paragraphSpacing: 0
-  m_charWidthMaxAdj: 0
-  m_enableWordWrapping: 1
-  m_wordWrappingRatios: 0.4
-  m_overflowMode: 0
-  m_firstOverflowCharacterIndex: -1
-  m_linkedTextComponent: {fileID: 0}
-  m_isLinkedTextComponent: 0
-  m_isTextTruncated: 0
-  m_enableKerning: 1
-  m_enableExtraPadding: 0
-  checkPaddingRequired: 0
-  m_isRichText: 1
-  m_parseCtrlCharacters: 1
-  m_isOrthographic: 0
-  m_isCullingEnabled: 0
-  m_ignoreRectMaskCulling: 0
-  m_ignoreCulling: 1
-  m_horizontalMapping: 0
-  m_verticalMapping: 0
-  m_uvLineOffset: 0
-  m_geometrySortingOrder: 0
-  m_VertexBufferAutoSizeReduction: 1
-  m_firstVisibleCharacter: 0
-  m_useMaxVisibleDescender: 1
-  m_pageToDisplay: 1
-  m_margin: {x: 0, y: 1.1615484, z: 0.9536365, w: 1.6841211}
-  m_textInfo:
-    textComponent: {fileID: 7192695347587622416}
-    characterCount: 0
-    spriteCount: 0
-    spaceCount: 0
-    wordCount: 0
-    linkCount: 0
-    lineCount: 0
-    pageCount: 0
-    materialCount: 1
-  m_isUsingLegacyAnimationComponent: 0
-  m_isVolumetricText: 0
-  m_spriteAnimator: {fileID: 0}
-  m_hasFontAssetChanged: 0
-  m_renderer: {fileID: 4244777288945360352}
-  m_subTextObjects:
-  - {fileID: 0}
-  - {fileID: 0}
-  - {fileID: 0}
-  - {fileID: 0}
-  - {fileID: 0}
-  - {fileID: 0}
-  - {fileID: 0}
-  - {fileID: 0}
-  m_maskType: 0
---- !u!1 &2818258956206718217
-GameObject:
-  m_ObjectHideFlags: 0
-  m_CorrespondingSourceObject: {fileID: 0}
-  m_PrefabInstance: {fileID: 0}
-  m_PrefabAsset: {fileID: 0}
-  serializedVersion: 6
-  m_Component:
-  - component: {fileID: 1160200473667933741}
-  - component: {fileID: 5283831607292344076}
-  - component: {fileID: 5441026969639913616}
-  m_Layer: 0
-  m_Name: GrabVisualCueHorizontalBottom
-  m_TagString: Untagged
-  m_Icon: {fileID: 0}
-  m_NavMeshLayer: 0
-  m_StaticEditorFlags: 0
-  m_IsActive: 1
---- !u!4 &1160200473667933741
-Transform:
-  m_ObjectHideFlags: 0
-  m_CorrespondingSourceObject: {fileID: 0}
-  m_PrefabInstance: {fileID: 0}
-  m_PrefabAsset: {fileID: 0}
-  m_GameObject: {fileID: 2818258956206718217}
-  m_LocalRotation: {x: -0, y: -0, z: -0, w: 1}
-  m_LocalPosition: {x: 0.0355, y: -0.0256, z: -0.001}
-  m_LocalScale: {x: 0.074928366, y: 0.0036311317, z: 0.009433999}
-  m_Children: []
-  m_Father: {fileID: 7727903795439188890}
-  m_RootOrder: 3
-  m_LocalEulerAnglesHint: {x: 0, y: 0, z: 0}
---- !u!33 &5283831607292344076
-MeshFilter:
-  m_ObjectHideFlags: 0
-  m_CorrespondingSourceObject: {fileID: 0}
-  m_PrefabInstance: {fileID: 0}
-  m_PrefabAsset: {fileID: 0}
-  m_GameObject: {fileID: 2818258956206718217}
-  m_Mesh: {fileID: 10210, guid: 0000000000000000e000000000000000, type: 0}
---- !u!23 &5441026969639913616
-MeshRenderer:
-  m_ObjectHideFlags: 0
-  m_CorrespondingSourceObject: {fileID: 0}
-  m_PrefabInstance: {fileID: 0}
-  m_PrefabAsset: {fileID: 0}
-  m_GameObject: {fileID: 2818258956206718217}
-  m_Enabled: 1
-  m_CastShadows: 0
-  m_ReceiveShadows: 0
-  m_DynamicOccludee: 1
-  m_MotionVectors: 2
-  m_LightProbeUsage: 0
-  m_ReflectionProbeUsage: 0
-  m_RenderingLayerMask: 1
-  m_RendererPriority: 0
-  m_Materials:
-  - {fileID: 2100000, guid: 13a6bafb89ca6414895d965b2fdb2041, type: 2}
-  m_StaticBatchInfo:
-    firstSubMesh: 0
-    subMeshCount: 0
-  m_StaticBatchRoot: {fileID: 0}
-  m_ProbeAnchor: {fileID: 0}
-  m_LightProbeVolumeOverride: {fileID: 0}
-  m_ScaleInLightmap: 1
-  m_PreserveUVs: 0
-  m_IgnoreNormalsForChartDetection: 0
-  m_ImportantGI: 0
-  m_StitchLightmapSeams: 0
-  m_SelectedEditorRenderState: 3
-  m_MinimumChartSize: 4
-  m_AutoUVMaxDistance: 0.5
-  m_AutoUVMaxAngle: 89
-  m_LightmapParameters: {fileID: 0}
-  m_SortingLayerID: 0
-  m_SortingLayer: 0
-  m_SortingOrder: 0
---- !u!1 &2937897994563547090
-GameObject:
-  m_ObjectHideFlags: 0
-  m_CorrespondingSourceObject: {fileID: 0}
-  m_PrefabInstance: {fileID: 0}
-  m_PrefabAsset: {fileID: 0}
-  serializedVersion: 6
-  m_Component:
-  - component: {fileID: 7727903795439188890}
-  m_Layer: 0
-  m_Name: GrabVisualCue
-  m_TagString: Untagged
-  m_Icon: {fileID: 0}
-  m_NavMeshLayer: 0
-  m_StaticEditorFlags: 0
-  m_IsActive: 1
---- !u!4 &7727903795439188890
-Transform:
-  m_ObjectHideFlags: 0
-  m_CorrespondingSourceObject: {fileID: 0}
-  m_PrefabInstance: {fileID: 0}
-  m_PrefabAsset: {fileID: 0}
-  m_GameObject: {fileID: 2937897994563547090}
-  m_LocalRotation: {x: -0, y: -0, z: -0, w: 1}
-  m_LocalPosition: {x: 0, y: 0, z: 0.0065000057}
-  m_LocalScale: {x: 1, y: 1, z: 1}
-  m_Children:
-  - {fileID: 1818486069574738084}
-  - {fileID: 8767125897353259857}
-  - {fileID: 3179192980857174567}
-  - {fileID: 1160200473667933741}
-  m_Father: {fileID: 8503270331930508642}
-  m_RootOrder: 4
-  m_LocalEulerAnglesHint: {x: 0, y: 0, z: 0}
-=======
->>>>>>> eaacd601
 --- !u!114 &7236097622359626994
 MonoBehaviour:
   m_ObjectHideFlags: 0
@@ -424,8 +10,8 @@
   m_Enabled: 1
   m_EditorHideFlags: 0
   m_Script: {fileID: 11500000, guid: ae67cd8a02f7ce94e9565614536df803, type: 3}
-  m_Name: 
-  m_EditorClassIdentifier: 
+  m_Name:
+  m_EditorClassIdentifier:
   loadSceneMode: 0
   contentScene:
     Name: MRTKExamplesHubMainMenu
@@ -486,8 +72,8 @@
   m_Enabled: 1
   m_EditorHideFlags: 0
   m_Script: {fileID: 11500000, guid: 210487fc9a02cd049bdd702b7cb8b977, type: 3}
-  m_Name: 
-  m_EditorClassIdentifier: 
+  m_Name:
+  m_EditorClassIdentifier:
   isHandMeshVisible: 1
   isHandJointVisible: 1
 --- !u!114 &3673227729376072232
@@ -500,8 +86,8 @@
   m_Enabled: 1
   m_EditorHideFlags: 0
   m_Script: {fileID: 11500000, guid: 984a6c5221e64b247a4f2bab25cdfdcb, type: 3}
-  m_Name: 
-  m_EditorClassIdentifier: 
+  m_Name:
+  m_EditorClassIdentifier:
   OnRecordingStarted:
     m_PersistentCalls:
       m_Calls:
@@ -514,7 +100,7 @@
           m_ObjectArgumentAssemblyTypeName: UnityEngine.Material, UnityEngine
           m_IntArgument: 0
           m_FloatArgument: 0
-          m_StringArgument: 
+          m_StringArgument:
           m_BoolArgument: 0
         m_CallState: 2
   OnRecordingStopped:
@@ -529,7 +115,7 @@
           m_ObjectArgumentAssemblyTypeName: UnityEngine.Material, UnityEngine
           m_IntArgument: 0
           m_FloatArgument: 0
-          m_StringArgument: 
+          m_StringArgument:
           m_BoolArgument: 0
         m_CallState: 2
 --- !u!114 &958447895517940439
@@ -542,8 +128,8 @@
   m_Enabled: 1
   m_EditorHideFlags: 0
   m_Script: {fileID: 11500000, guid: b55691ad5b034fe6966763a6e23818d2, type: 3}
-  m_Name: 
-  m_EditorClassIdentifier: 
+  m_Name:
+  m_EditorClassIdentifier:
   trackedTargetType: 0
   trackedHandness: 3
   trackedHandJoint: 2
@@ -561,8 +147,8 @@
   m_Enabled: 0
   m_EditorHideFlags: 0
   m_Script: {fileID: 11500000, guid: 4684083f6dff4a1d8a790bccc354fcf4, type: 3}
-  m_Name: 
-  m_EditorClassIdentifier: 
+  m_Name:
+  m_EditorClassIdentifier:
   updateLinkedTransform: 0
   moveLerpTime: 0.5
   rotateLerpTime: 0.5
@@ -591,8 +177,8 @@
   m_Enabled: 1
   m_EditorHideFlags: 0
   m_Script: {fileID: 11500000, guid: 05bf489b30ac3e7419b1924c4a055b29, type: 3}
-  m_Name: 
-  m_EditorClassIdentifier: 
+  m_Name:
+  m_EditorClassIdentifier:
 --- !u!82 &1207046753900978316
 AudioSource:
   m_ObjectHideFlags: 0
@@ -699,8 +285,8 @@
   m_Enabled: 1
   m_EditorHideFlags: 0
   m_Script: {fileID: 11500000, guid: 63eaf86d83dad1241bea44bea33e29aa, type: 3}
-  m_Name: 
-  m_EditorClassIdentifier: 
+  m_Name:
+  m_EditorClassIdentifier:
 --- !u!114 &6853814223810241135
 MonoBehaviour:
   m_ObjectHideFlags: 0
@@ -711,8 +297,8 @@
   m_Enabled: 1
   m_EditorHideFlags: 0
   m_Script: {fileID: 11500000, guid: 6882bedc8bd2d7340819d2c09417ab21, type: 3}
-  m_Name: 
-  m_EditorClassIdentifier: 
+  m_Name:
+  m_EditorClassIdentifier:
 --- !u!65 &5206145123226296436
 BoxCollider:
   m_ObjectHideFlags: 0
@@ -736,8 +322,8 @@
   m_Enabled: 1
   m_EditorHideFlags: 0
   m_Script: {fileID: 11500000, guid: 5afd5316c63705643b3daba5a6e923bd, type: 3}
-  m_Name: 
-  m_EditorClassIdentifier: 
+  m_Name:
+  m_EditorClassIdentifier:
   ShowTetherWhenManipulating: 1
 --- !u!114 &6914906376347729852
 MonoBehaviour:
@@ -749,8 +335,8 @@
   m_Enabled: 1
   m_EditorHideFlags: 0
   m_Script: {fileID: 11500000, guid: 5afd5316c63705643b3daba5a6e923bd, type: 3}
-  m_Name: 
-  m_EditorClassIdentifier: 
+  m_Name:
+  m_EditorClassIdentifier:
   ShowTetherWhenManipulating: 1
 --- !u!114 &3858208917547226164
 MonoBehaviour:
@@ -762,8 +348,8 @@
   m_Enabled: 1
   m_EditorHideFlags: 0
   m_Script: {fileID: 11500000, guid: 181cd563a8349c34ea8978b0bc8d9c7e, type: 3}
-  m_Name: 
-  m_EditorClassIdentifier: 
+  m_Name:
+  m_EditorClassIdentifier:
   hostTransform: {fileID: 8503270331930508642}
   manipulationType: 3
   twoHandedManipulationType: 7
@@ -787,7 +373,7 @@
           m_ObjectArgumentAssemblyTypeName: UnityEngine.Material, UnityEngine
           m_IntArgument: 0
           m_FloatArgument: 0
-          m_StringArgument: 
+          m_StringArgument:
           m_BoolArgument: 0
         m_CallState: 2
       - m_Target: {fileID: 3183098002564305489}
@@ -798,7 +384,7 @@
           m_ObjectArgumentAssemblyTypeName: UnityEngine.Object, UnityEngine
           m_IntArgument: 0
           m_FloatArgument: 0
-          m_StringArgument: 
+          m_StringArgument:
           m_BoolArgument: 0
         m_CallState: 2
       - m_Target: {fileID: 4952295583788948581}
@@ -809,7 +395,7 @@
           m_ObjectArgumentAssemblyTypeName: UnityEngine.Object, UnityEngine
           m_IntArgument: 0
           m_FloatArgument: 0
-          m_StringArgument: 
+          m_StringArgument:
           m_BoolArgument: 1
         m_CallState: 2
       - m_Target: {fileID: 1207046753900978316}
@@ -821,7 +407,7 @@
           m_ObjectArgumentAssemblyTypeName: UnityEngine.AudioClip, UnityEngine
           m_IntArgument: 0
           m_FloatArgument: 0
-          m_StringArgument: 
+          m_StringArgument:
           m_BoolArgument: 1
         m_CallState: 2
   onManipulationEnded:
@@ -836,7 +422,7 @@
           m_ObjectArgumentAssemblyTypeName: UnityEngine.Material, UnityEngine
           m_IntArgument: 0
           m_FloatArgument: 0
-          m_StringArgument: 
+          m_StringArgument:
           m_BoolArgument: 0
         m_CallState: 2
       - m_Target: {fileID: 1207046753900978316}
@@ -848,7 +434,7 @@
           m_ObjectArgumentAssemblyTypeName: UnityEngine.AudioClip, UnityEngine
           m_IntArgument: 0
           m_FloatArgument: 0
-          m_StringArgument: 
+          m_StringArgument:
           m_BoolArgument: 0
         m_CallState: 2
   onHoverEntered:
@@ -867,1158 +453,13 @@
   m_Enabled: 1
   m_EditorHideFlags: 0
   m_Script: {fileID: 11500000, guid: 5b3e6359c9750ad4fb8a05c9b8704d7b, type: 3}
-  m_Name: 
-  m_EditorClassIdentifier: 
-<<<<<<< HEAD
-  ShowTetherWhenManipulating: 1
---- !u!1 &5575378035159132878
-GameObject:
-  m_ObjectHideFlags: 0
-  m_CorrespondingSourceObject: {fileID: 0}
-  m_PrefabInstance: {fileID: 0}
-  m_PrefabAsset: {fileID: 0}
-  serializedVersion: 6
-  m_Component:
-  - component: {fileID: 1818486069574738084}
-  - component: {fileID: 4419931378729166805}
-  - component: {fileID: 3313353690306382395}
-  m_Layer: 0
-  m_Name: GrabVisualCueVerticalLeft
-  m_TagString: Untagged
-  m_Icon: {fileID: 0}
-  m_NavMeshLayer: 0
-  m_StaticEditorFlags: 0
-  m_IsActive: 1
---- !u!4 &1818486069574738084
-Transform:
-  m_ObjectHideFlags: 0
-  m_CorrespondingSourceObject: {fileID: 0}
-  m_PrefabInstance: {fileID: 0}
-  m_PrefabAsset: {fileID: 0}
-  m_GameObject: {fileID: 5575378035159132878}
-  m_LocalRotation: {x: -0, y: -0, z: -0, w: 1}
-  m_LocalPosition: {x: -0.0185, y: 0.012699999, z: -0.001}
-  m_LocalScale: {x: 0.0034266084, y: 0.023154724, z: 0.0039000595}
-  m_Children: []
-  m_Father: {fileID: 7727903795439188890}
-  m_RootOrder: 0
-  m_LocalEulerAnglesHint: {x: 0, y: 0, z: 0}
---- !u!33 &4419931378729166805
-MeshFilter:
-  m_ObjectHideFlags: 0
-  m_CorrespondingSourceObject: {fileID: 0}
-  m_PrefabInstance: {fileID: 0}
-  m_PrefabAsset: {fileID: 0}
-  m_GameObject: {fileID: 5575378035159132878}
-  m_Mesh: {fileID: 10210, guid: 0000000000000000e000000000000000, type: 0}
---- !u!23 &3313353690306382395
-MeshRenderer:
-  m_ObjectHideFlags: 0
-  m_CorrespondingSourceObject: {fileID: 0}
-  m_PrefabInstance: {fileID: 0}
-  m_PrefabAsset: {fileID: 0}
-  m_GameObject: {fileID: 5575378035159132878}
-  m_Enabled: 1
-  m_CastShadows: 0
-  m_ReceiveShadows: 0
-  m_DynamicOccludee: 1
-  m_MotionVectors: 2
-  m_LightProbeUsage: 0
-  m_ReflectionProbeUsage: 0
-  m_RenderingLayerMask: 1
-  m_RendererPriority: 0
-  m_Materials:
-  - {fileID: 2100000, guid: e28b3473906c8764a948650d42b975c1, type: 2}
-  m_StaticBatchInfo:
-    firstSubMesh: 0
-    subMeshCount: 0
-  m_StaticBatchRoot: {fileID: 0}
-  m_ProbeAnchor: {fileID: 0}
-  m_LightProbeVolumeOverride: {fileID: 0}
-  m_ScaleInLightmap: 1
-  m_PreserveUVs: 0
-  m_IgnoreNormalsForChartDetection: 0
-  m_ImportantGI: 0
-  m_StitchLightmapSeams: 0
-  m_SelectedEditorRenderState: 3
-  m_MinimumChartSize: 4
-  m_AutoUVMaxDistance: 0.5
-  m_AutoUVMaxAngle: 89
-  m_LightmapParameters: {fileID: 0}
-  m_SortingLayerID: 0
-  m_SortingLayer: 0
-  m_SortingOrder: 0
---- !u!1 &6209846192789759145
-GameObject:
-  m_ObjectHideFlags: 0
-  m_CorrespondingSourceObject: {fileID: 0}
-  m_PrefabInstance: {fileID: 0}
-  m_PrefabAsset: {fileID: 0}
-  serializedVersion: 6
-  m_Component:
-  - component: {fileID: 8767125897353259857}
-  - component: {fileID: 1457579144002313280}
-  - component: {fileID: 7455979092691885606}
-  m_Layer: 0
-  m_Name: GrabVisualCueVerticalRight
-  m_TagString: Untagged
-  m_Icon: {fileID: 0}
-  m_NavMeshLayer: 0
-  m_StaticEditorFlags: 0
-  m_IsActive: 1
---- !u!4 &8767125897353259857
-Transform:
-  m_ObjectHideFlags: 0
-  m_CorrespondingSourceObject: {fileID: 0}
-  m_PrefabInstance: {fileID: 0}
-  m_PrefabAsset: {fileID: 0}
-  m_GameObject: {fileID: 6209846192789759145}
-  m_LocalRotation: {x: -0, y: -0, z: -0, w: 1}
-  m_LocalPosition: {x: 0.0903, y: 0.012699999, z: -0.001}
-  m_LocalScale: {x: 0.0034266084, y: 0.023154724, z: 0.0039000595}
-  m_Children: []
-  m_Father: {fileID: 7727903795439188890}
-  m_RootOrder: 1
-  m_LocalEulerAnglesHint: {x: 0, y: 0, z: 0}
---- !u!33 &1457579144002313280
-MeshFilter:
-  m_ObjectHideFlags: 0
-  m_CorrespondingSourceObject: {fileID: 0}
-  m_PrefabInstance: {fileID: 0}
-  m_PrefabAsset: {fileID: 0}
-  m_GameObject: {fileID: 6209846192789759145}
-  m_Mesh: {fileID: 10210, guid: 0000000000000000e000000000000000, type: 0}
---- !u!23 &7455979092691885606
-MeshRenderer:
-  m_ObjectHideFlags: 0
-  m_CorrespondingSourceObject: {fileID: 0}
-  m_PrefabInstance: {fileID: 0}
-  m_PrefabAsset: {fileID: 0}
-  m_GameObject: {fileID: 6209846192789759145}
-  m_Enabled: 1
-  m_CastShadows: 0
-  m_ReceiveShadows: 0
-  m_DynamicOccludee: 1
-  m_MotionVectors: 2
-  m_LightProbeUsage: 0
-  m_ReflectionProbeUsage: 0
-  m_RenderingLayerMask: 1
-  m_RendererPriority: 0
-  m_Materials:
-  - {fileID: 2100000, guid: e28b3473906c8764a948650d42b975c1, type: 2}
-  m_StaticBatchInfo:
-    firstSubMesh: 0
-    subMeshCount: 0
-  m_StaticBatchRoot: {fileID: 0}
-  m_ProbeAnchor: {fileID: 0}
-  m_LightProbeVolumeOverride: {fileID: 0}
-  m_ScaleInLightmap: 1
-  m_PreserveUVs: 0
-  m_IgnoreNormalsForChartDetection: 0
-  m_ImportantGI: 0
-  m_StitchLightmapSeams: 0
-  m_SelectedEditorRenderState: 3
-  m_MinimumChartSize: 4
-  m_AutoUVMaxDistance: 0.5
-  m_AutoUVMaxAngle: 89
-  m_LightmapParameters: {fileID: 0}
-  m_SortingLayerID: 0
-  m_SortingLayer: 0
-  m_SortingOrder: 0
---- !u!1 &9131905848739441911
-GameObject:
-  m_ObjectHideFlags: 0
-  m_CorrespondingSourceObject: {fileID: 0}
-  m_PrefabInstance: {fileID: 0}
-  m_PrefabAsset: {fileID: 0}
-  serializedVersion: 6
-  m_Component:
-  - component: {fileID: 3179192980857174567}
-  - component: {fileID: 3362557511793487755}
-  - component: {fileID: 1267783551653817210}
-  m_Layer: 0
-  m_Name: GrabVisualCueHorizontalTop
-  m_TagString: Untagged
-  m_Icon: {fileID: 0}
-  m_NavMeshLayer: 0
-  m_StaticEditorFlags: 0
-  m_IsActive: 1
---- !u!4 &3179192980857174567
-Transform:
-  m_ObjectHideFlags: 0
-  m_CorrespondingSourceObject: {fileID: 0}
-  m_PrefabInstance: {fileID: 0}
-  m_PrefabAsset: {fileID: 0}
-  m_GameObject: {fileID: 9131905848739441911}
-  m_LocalRotation: {x: -0, y: -0, z: -0, w: 1}
-  m_LocalPosition: {x: 0.0355, y: 0.0507, z: -0.001}
-  m_LocalScale: {x: 0.074928366, y: 0.0036311317, z: 0.009433999}
-  m_Children: []
-  m_Father: {fileID: 7727903795439188890}
-  m_RootOrder: 2
-  m_LocalEulerAnglesHint: {x: 0, y: 0, z: 0}
---- !u!33 &3362557511793487755
-MeshFilter:
-  m_ObjectHideFlags: 0
-  m_CorrespondingSourceObject: {fileID: 0}
-  m_PrefabInstance: {fileID: 0}
-  m_PrefabAsset: {fileID: 0}
-  m_GameObject: {fileID: 9131905848739441911}
-  m_Mesh: {fileID: 10210, guid: 0000000000000000e000000000000000, type: 0}
---- !u!23 &1267783551653817210
-MeshRenderer:
-  m_ObjectHideFlags: 0
-  m_CorrespondingSourceObject: {fileID: 0}
-  m_PrefabInstance: {fileID: 0}
-  m_PrefabAsset: {fileID: 0}
-  m_GameObject: {fileID: 9131905848739441911}
-  m_Enabled: 1
-  m_CastShadows: 0
-  m_ReceiveShadows: 0
-  m_DynamicOccludee: 1
-  m_MotionVectors: 2
-  m_LightProbeUsage: 0
-  m_ReflectionProbeUsage: 0
-  m_RenderingLayerMask: 1
-  m_RendererPriority: 0
-  m_Materials:
-  - {fileID: 2100000, guid: 13a6bafb89ca6414895d965b2fdb2041, type: 2}
-  m_StaticBatchInfo:
-    firstSubMesh: 0
-    subMeshCount: 0
-  m_StaticBatchRoot: {fileID: 0}
-  m_ProbeAnchor: {fileID: 0}
-  m_LightProbeVolumeOverride: {fileID: 0}
-  m_ScaleInLightmap: 1
-  m_PreserveUVs: 0
-  m_IgnoreNormalsForChartDetection: 0
-  m_ImportantGI: 0
-  m_StitchLightmapSeams: 0
-  m_SelectedEditorRenderState: 3
-  m_MinimumChartSize: 4
-  m_AutoUVMaxDistance: 0.5
-  m_AutoUVMaxAngle: 89
-  m_LightmapParameters: {fileID: 0}
-  m_SortingLayerID: 0
-  m_SortingLayer: 0
-  m_SortingOrder: 0
---- !u!1001 &912363395668024260
-PrefabInstance:
-  m_ObjectHideFlags: 0
-  serializedVersion: 2
-  m_Modification:
-    m_TransformParent: {fileID: 670110911868645709}
-    m_Modifications:
-    - target: {fileID: 1874729665501627384, guid: 3f1f46cbecbe08e46a303ccfdb5b498a,
-        type: 3}
-      propertyPath: m_IsActive
-      value: 0
-      objectReference: {fileID: 0}
-    - target: {fileID: 2204069621426241315, guid: 3f1f46cbecbe08e46a303ccfdb5b498a,
-        type: 3}
-      propertyPath: m_Name
-      value: ToggleHandRay
-      objectReference: {fileID: 0}
-    - target: {fileID: 2204069621878992557, guid: 3f1f46cbecbe08e46a303ccfdb5b498a,
-        type: 3}
-      propertyPath: m_Mesh
-      value: 
-      objectReference: {fileID: 0}
-    - target: {fileID: 2204069621878992595, guid: 3f1f46cbecbe08e46a303ccfdb5b498a,
-        type: 3}
-      propertyPath: m_text
-      value: Hand Ray
-      objectReference: {fileID: 0}
-    - target: {fileID: 2204069621878992595, guid: 3f1f46cbecbe08e46a303ccfdb5b498a,
-        type: 3}
-      propertyPath: m_textInfo.characterCount
-      value: 8
-      objectReference: {fileID: 0}
-    - target: {fileID: 2204069621878992595, guid: 3f1f46cbecbe08e46a303ccfdb5b498a,
-        type: 3}
-      propertyPath: m_textInfo.spaceCount
-      value: 1
-      objectReference: {fileID: 0}
-    - target: {fileID: 2204069621878992595, guid: 3f1f46cbecbe08e46a303ccfdb5b498a,
-        type: 3}
-      propertyPath: m_textInfo.wordCount
-      value: 2
-      objectReference: {fileID: 0}
-    - target: {fileID: 2204069621878992595, guid: 3f1f46cbecbe08e46a303ccfdb5b498a,
-        type: 3}
-      propertyPath: m_havePropertiesChanged
-      value: 0
-      objectReference: {fileID: 0}
-    - target: {fileID: 2204069621878992595, guid: 3f1f46cbecbe08e46a303ccfdb5b498a,
-        type: 3}
-      propertyPath: m_isInputParsingRequired
-      value: 0
-      objectReference: {fileID: 0}
-    - target: {fileID: 2204069621878992595, guid: 3f1f46cbecbe08e46a303ccfdb5b498a,
-        type: 3}
-      propertyPath: m_textAlignment
-      value: 514
-      objectReference: {fileID: 0}
-    - target: {fileID: 2204069621878992595, guid: 3f1f46cbecbe08e46a303ccfdb5b498a,
-        type: 3}
-      propertyPath: m_isAlignmentEnumConverted
-      value: 1
-      objectReference: {fileID: 0}
-    - target: {fileID: 2204069621878992595, guid: 3f1f46cbecbe08e46a303ccfdb5b498a,
-        type: 3}
-      propertyPath: m_textInfo.lineCount
-      value: 1
-      objectReference: {fileID: 0}
-    - target: {fileID: 2204069621878992595, guid: 3f1f46cbecbe08e46a303ccfdb5b498a,
-        type: 3}
-      propertyPath: m_textInfo.pageCount
-      value: 1
-      objectReference: {fileID: 0}
-    - target: {fileID: 2204069623020599746, guid: 3f1f46cbecbe08e46a303ccfdb5b498a,
-        type: 3}
-      propertyPath: m_LocalPosition.x
-      value: 0.0000000018626451
-      objectReference: {fileID: 0}
-    - target: {fileID: 2204069623020599746, guid: 3f1f46cbecbe08e46a303ccfdb5b498a,
-        type: 3}
-      propertyPath: m_LocalPosition.y
-      value: -0.016
-      objectReference: {fileID: 0}
-    - target: {fileID: 2204069623020599746, guid: 3f1f46cbecbe08e46a303ccfdb5b498a,
-        type: 3}
-      propertyPath: m_LocalPosition.z
-      value: 0
-      objectReference: {fileID: 0}
-    - target: {fileID: 2204069623020599746, guid: 3f1f46cbecbe08e46a303ccfdb5b498a,
-        type: 3}
-      propertyPath: m_LocalRotation.x
-      value: -0
-      objectReference: {fileID: 0}
-    - target: {fileID: 2204069623020599746, guid: 3f1f46cbecbe08e46a303ccfdb5b498a,
-        type: 3}
-      propertyPath: m_LocalRotation.y
-      value: -0
-      objectReference: {fileID: 0}
-    - target: {fileID: 2204069623020599746, guid: 3f1f46cbecbe08e46a303ccfdb5b498a,
-        type: 3}
-      propertyPath: m_LocalRotation.z
-      value: -0
-      objectReference: {fileID: 0}
-    - target: {fileID: 2204069623020599746, guid: 3f1f46cbecbe08e46a303ccfdb5b498a,
-        type: 3}
-      propertyPath: m_LocalRotation.w
-      value: 1
-      objectReference: {fileID: 0}
-    - target: {fileID: 2204069623020599746, guid: 3f1f46cbecbe08e46a303ccfdb5b498a,
-        type: 3}
-      propertyPath: m_RootOrder
-      value: 3
-      objectReference: {fileID: 0}
-    - target: {fileID: 2204069623020599746, guid: 3f1f46cbecbe08e46a303ccfdb5b498a,
-        type: 3}
-      propertyPath: m_LocalEulerAnglesHint.x
-      value: 0
-      objectReference: {fileID: 0}
-    - target: {fileID: 2204069623020599746, guid: 3f1f46cbecbe08e46a303ccfdb5b498a,
-        type: 3}
-      propertyPath: m_LocalEulerAnglesHint.y
-      value: 0
-      objectReference: {fileID: 0}
-    - target: {fileID: 2204069623020599746, guid: 3f1f46cbecbe08e46a303ccfdb5b498a,
-        type: 3}
-      propertyPath: m_LocalEulerAnglesHint.z
-      value: 0
-      objectReference: {fileID: 0}
-    - target: {fileID: 2204069623020599746, guid: 3f1f46cbecbe08e46a303ccfdb5b498a,
-        type: 3}
-      propertyPath: m_LocalScale.x
-      value: 1
-      objectReference: {fileID: 0}
-    - target: {fileID: 2204069623020599746, guid: 3f1f46cbecbe08e46a303ccfdb5b498a,
-        type: 3}
-      propertyPath: m_LocalScale.y
-      value: 1
-      objectReference: {fileID: 0}
-    - target: {fileID: 3954648794444109128, guid: 3f1f46cbecbe08e46a303ccfdb5b498a,
-        type: 3}
-      propertyPath: m_IsActive
-      value: 0
-      objectReference: {fileID: 0}
-    - target: {fileID: 7060011145322376313, guid: 3f1f46cbecbe08e46a303ccfdb5b498a,
-        type: 3}
-      propertyPath: m_text
-      value: Say "Toggle Profiler"
-      objectReference: {fileID: 0}
-    - target: {fileID: 7060011145322376313, guid: 3f1f46cbecbe08e46a303ccfdb5b498a,
-        type: 3}
-      propertyPath: m_firstOverflowCharacterIndex
-      value: 12
-      objectReference: {fileID: 0}
-    - target: {fileID: 7060011145322376313, guid: 3f1f46cbecbe08e46a303ccfdb5b498a,
-        type: 3}
-      propertyPath: m_textInfo.characterCount
-      value: 21
-      objectReference: {fileID: 0}
-    - target: {fileID: 7060011145322376313, guid: 3f1f46cbecbe08e46a303ccfdb5b498a,
-        type: 3}
-      propertyPath: m_textInfo.spaceCount
-      value: 2
-      objectReference: {fileID: 0}
-    - target: {fileID: 7060011145322376313, guid: 3f1f46cbecbe08e46a303ccfdb5b498a,
-        type: 3}
-      propertyPath: m_textInfo.wordCount
-      value: 3
-      objectReference: {fileID: 0}
-    - target: {fileID: 7060011145322376313, guid: 3f1f46cbecbe08e46a303ccfdb5b498a,
-        type: 3}
-      propertyPath: m_textInfo.lineCount
-      value: 2
-      objectReference: {fileID: 0}
-    - target: {fileID: 7060011145322376313, guid: 3f1f46cbecbe08e46a303ccfdb5b498a,
-        type: 3}
-      propertyPath: m_havePropertiesChanged
-      value: 1
-      objectReference: {fileID: 0}
-    - target: {fileID: 7060011145322376313, guid: 3f1f46cbecbe08e46a303ccfdb5b498a,
-        type: 3}
-      propertyPath: m_isInputParsingRequired
-      value: 1
-      objectReference: {fileID: 0}
-    - target: {fileID: 7060011145322376313, guid: 3f1f46cbecbe08e46a303ccfdb5b498a,
-        type: 3}
-      propertyPath: m_textAlignment
-      value: 514
-      objectReference: {fileID: 0}
-    - target: {fileID: 8405082116546204954, guid: 3f1f46cbecbe08e46a303ccfdb5b498a,
-        type: 3}
-      propertyPath: iconQuadTexture
-      value: 
-      objectReference: {fileID: 2800000, guid: b7ebc1af93ceaba48aed1e572edc6a58, type: 3}
-    - target: {fileID: 8779034279059886464, guid: 3f1f46cbecbe08e46a303ccfdb5b498a,
-        type: 3}
-      propertyPath: OnClick.m_PersistentCalls.m_Calls.Array.data[0].m_Target
-      value: 
-      objectReference: {fileID: 0}
-    - target: {fileID: 8779034279059886464, guid: 3f1f46cbecbe08e46a303ccfdb5b498a,
-        type: 3}
-      propertyPath: OnClick.m_PersistentCalls.m_Calls.Array.data[0].m_MethodName
-      value: ToggleHandRayEnabled
-      objectReference: {fileID: 0}
-    m_RemovedComponents: []
-  m_SourcePrefab: {fileID: 100100000, guid: 3f1f46cbecbe08e46a303ccfdb5b498a, type: 3}
---- !u!4 &1314822428551258630 stripped
-Transform:
-  m_CorrespondingSourceObject: {fileID: 2204069623020599746, guid: 3f1f46cbecbe08e46a303ccfdb5b498a,
-    type: 3}
-  m_PrefabInstance: {fileID: 912363395668024260}
-  m_PrefabAsset: {fileID: 0}
---- !u!1001 &1715150654559853168
-PrefabInstance:
-  m_ObjectHideFlags: 0
-  serializedVersion: 2
-  m_Modification:
-    m_TransformParent: {fileID: 670110911868645709}
-    m_Modifications:
-    - target: {fileID: 1874729665501627384, guid: 3f1f46cbecbe08e46a303ccfdb5b498a,
-        type: 3}
-      propertyPath: m_IsActive
-      value: 0
-      objectReference: {fileID: 0}
-    - target: {fileID: 2204069621426241315, guid: 3f1f46cbecbe08e46a303ccfdb5b498a,
-        type: 3}
-      propertyPath: m_Name
-      value: ToggleInputRecording
-      objectReference: {fileID: 0}
-    - target: {fileID: 2204069621878992557, guid: 3f1f46cbecbe08e46a303ccfdb5b498a,
-        type: 3}
-      propertyPath: m_Mesh
-      value: 
-      objectReference: {fileID: 0}
-    - target: {fileID: 2204069621878992595, guid: 3f1f46cbecbe08e46a303ccfdb5b498a,
-        type: 3}
-      propertyPath: m_text
-      value: Record Input
-      objectReference: {fileID: 0}
-    - target: {fileID: 2204069621878992595, guid: 3f1f46cbecbe08e46a303ccfdb5b498a,
-        type: 3}
-      propertyPath: m_textInfo.characterCount
-      value: 12
-      objectReference: {fileID: 0}
-    - target: {fileID: 2204069621878992595, guid: 3f1f46cbecbe08e46a303ccfdb5b498a,
-        type: 3}
-      propertyPath: m_textInfo.spaceCount
-      value: 1
-      objectReference: {fileID: 0}
-    - target: {fileID: 2204069621878992595, guid: 3f1f46cbecbe08e46a303ccfdb5b498a,
-        type: 3}
-      propertyPath: m_textInfo.wordCount
-      value: 2
-      objectReference: {fileID: 0}
-    - target: {fileID: 2204069621878992595, guid: 3f1f46cbecbe08e46a303ccfdb5b498a,
-        type: 3}
-      propertyPath: m_havePropertiesChanged
-      value: 0
-      objectReference: {fileID: 0}
-    - target: {fileID: 2204069621878992595, guid: 3f1f46cbecbe08e46a303ccfdb5b498a,
-        type: 3}
-      propertyPath: m_isInputParsingRequired
-      value: 0
-      objectReference: {fileID: 0}
-    - target: {fileID: 2204069621878992595, guid: 3f1f46cbecbe08e46a303ccfdb5b498a,
-        type: 3}
-      propertyPath: m_textAlignment
-      value: 514
-      objectReference: {fileID: 0}
-    - target: {fileID: 2204069621878992595, guid: 3f1f46cbecbe08e46a303ccfdb5b498a,
-        type: 3}
-      propertyPath: m_isAlignmentEnumConverted
-      value: 1
-      objectReference: {fileID: 0}
-    - target: {fileID: 2204069621878992595, guid: 3f1f46cbecbe08e46a303ccfdb5b498a,
-        type: 3}
-      propertyPath: m_textInfo.lineCount
-      value: 1
-      objectReference: {fileID: 0}
-    - target: {fileID: 2204069621878992595, guid: 3f1f46cbecbe08e46a303ccfdb5b498a,
-        type: 3}
-      propertyPath: m_textInfo.pageCount
-      value: 1
-      objectReference: {fileID: 0}
-    - target: {fileID: 2204069623020599746, guid: 3f1f46cbecbe08e46a303ccfdb5b498a,
-        type: 3}
-      propertyPath: m_LocalPosition.x
-      value: 0.032000005
-      objectReference: {fileID: 0}
-    - target: {fileID: 2204069623020599746, guid: 3f1f46cbecbe08e46a303ccfdb5b498a,
-        type: 3}
-      propertyPath: m_LocalPosition.y
-      value: 0.016
-      objectReference: {fileID: 0}
-    - target: {fileID: 2204069623020599746, guid: 3f1f46cbecbe08e46a303ccfdb5b498a,
-        type: 3}
-      propertyPath: m_LocalPosition.z
-      value: 0
-      objectReference: {fileID: 0}
-    - target: {fileID: 2204069623020599746, guid: 3f1f46cbecbe08e46a303ccfdb5b498a,
-        type: 3}
-      propertyPath: m_LocalRotation.x
-      value: -0
-      objectReference: {fileID: 0}
-    - target: {fileID: 2204069623020599746, guid: 3f1f46cbecbe08e46a303ccfdb5b498a,
-        type: 3}
-      propertyPath: m_LocalRotation.y
-      value: -0
-      objectReference: {fileID: 0}
-    - target: {fileID: 2204069623020599746, guid: 3f1f46cbecbe08e46a303ccfdb5b498a,
-        type: 3}
-      propertyPath: m_LocalRotation.z
-      value: -0
-      objectReference: {fileID: 0}
-    - target: {fileID: 2204069623020599746, guid: 3f1f46cbecbe08e46a303ccfdb5b498a,
-        type: 3}
-      propertyPath: m_LocalRotation.w
-      value: 1
-      objectReference: {fileID: 0}
-    - target: {fileID: 2204069623020599746, guid: 3f1f46cbecbe08e46a303ccfdb5b498a,
-        type: 3}
-      propertyPath: m_RootOrder
-      value: 4
-      objectReference: {fileID: 0}
-    - target: {fileID: 2204069623020599746, guid: 3f1f46cbecbe08e46a303ccfdb5b498a,
-        type: 3}
-      propertyPath: m_LocalEulerAnglesHint.x
-      value: 0
-      objectReference: {fileID: 0}
-    - target: {fileID: 2204069623020599746, guid: 3f1f46cbecbe08e46a303ccfdb5b498a,
-        type: 3}
-      propertyPath: m_LocalEulerAnglesHint.y
-      value: 0
-      objectReference: {fileID: 0}
-    - target: {fileID: 2204069623020599746, guid: 3f1f46cbecbe08e46a303ccfdb5b498a,
-        type: 3}
-      propertyPath: m_LocalEulerAnglesHint.z
-      value: 0
-      objectReference: {fileID: 0}
-    - target: {fileID: 2204069623020599746, guid: 3f1f46cbecbe08e46a303ccfdb5b498a,
-        type: 3}
-      propertyPath: m_LocalScale.x
-      value: 1
-      objectReference: {fileID: 0}
-    - target: {fileID: 2204069623020599746, guid: 3f1f46cbecbe08e46a303ccfdb5b498a,
-        type: 3}
-      propertyPath: m_LocalScale.y
-      value: 1
-      objectReference: {fileID: 0}
-    - target: {fileID: 3954648794444109128, guid: 3f1f46cbecbe08e46a303ccfdb5b498a,
-        type: 3}
-      propertyPath: m_IsActive
-      value: 0
-      objectReference: {fileID: 0}
-    - target: {fileID: 7060011145322376313, guid: 3f1f46cbecbe08e46a303ccfdb5b498a,
-        type: 3}
-      propertyPath: m_text
-      value: Say "Toggle Profiler"
-      objectReference: {fileID: 0}
-    - target: {fileID: 7060011145322376313, guid: 3f1f46cbecbe08e46a303ccfdb5b498a,
-        type: 3}
-      propertyPath: m_firstOverflowCharacterIndex
-      value: 12
-      objectReference: {fileID: 0}
-    - target: {fileID: 7060011145322376313, guid: 3f1f46cbecbe08e46a303ccfdb5b498a,
-        type: 3}
-      propertyPath: m_textInfo.characterCount
-      value: 21
-      objectReference: {fileID: 0}
-    - target: {fileID: 7060011145322376313, guid: 3f1f46cbecbe08e46a303ccfdb5b498a,
-        type: 3}
-      propertyPath: m_textInfo.spaceCount
-      value: 2
-      objectReference: {fileID: 0}
-    - target: {fileID: 7060011145322376313, guid: 3f1f46cbecbe08e46a303ccfdb5b498a,
-        type: 3}
-      propertyPath: m_textInfo.wordCount
-      value: 3
-      objectReference: {fileID: 0}
-    - target: {fileID: 7060011145322376313, guid: 3f1f46cbecbe08e46a303ccfdb5b498a,
-        type: 3}
-      propertyPath: m_textInfo.lineCount
-      value: 2
-      objectReference: {fileID: 0}
-    - target: {fileID: 7060011145322376313, guid: 3f1f46cbecbe08e46a303ccfdb5b498a,
-        type: 3}
-      propertyPath: m_havePropertiesChanged
-      value: 1
-      objectReference: {fileID: 0}
-    - target: {fileID: 7060011145322376313, guid: 3f1f46cbecbe08e46a303ccfdb5b498a,
-        type: 3}
-      propertyPath: m_isInputParsingRequired
-      value: 1
-      objectReference: {fileID: 0}
-    - target: {fileID: 7060011145322376313, guid: 3f1f46cbecbe08e46a303ccfdb5b498a,
-        type: 3}
-      propertyPath: m_textAlignment
-      value: 514
-      objectReference: {fileID: 0}
-    - target: {fileID: 8405082116546204954, guid: 3f1f46cbecbe08e46a303ccfdb5b498a,
-        type: 3}
-      propertyPath: iconQuadTexture
-      value: 
-      objectReference: {fileID: 2800000, guid: 0771cd1b5e4131e45afe250cd1713737, type: 3}
-    - target: {fileID: 8779034279059886464, guid: 3f1f46cbecbe08e46a303ccfdb5b498a,
-        type: 3}
-      propertyPath: OnClick.m_PersistentCalls.m_Calls.Array.size
-      value: 2
-      objectReference: {fileID: 0}
-    - target: {fileID: 8779034279059886464, guid: 3f1f46cbecbe08e46a303ccfdb5b498a,
-        type: 3}
-      propertyPath: OnClick.m_PersistentCalls.m_Calls.Array.data[0].m_Target
-      value: 
-      objectReference: {fileID: 0}
-    - target: {fileID: 8779034279059886464, guid: 3f1f46cbecbe08e46a303ccfdb5b498a,
-        type: 3}
-      propertyPath: OnClick.m_PersistentCalls.m_Calls.Array.data[0].m_MethodName
-      value: ToggleRecording
-      objectReference: {fileID: 0}
-    - target: {fileID: 8779034279059886464, guid: 3f1f46cbecbe08e46a303ccfdb5b498a,
-        type: 3}
-      propertyPath: OnClick.m_PersistentCalls.m_Calls.Array.data[1].m_Mode
-      value: 1
-      objectReference: {fileID: 0}
-    - target: {fileID: 8779034279059886464, guid: 3f1f46cbecbe08e46a303ccfdb5b498a,
-        type: 3}
-      propertyPath: OnClick.m_PersistentCalls.m_Calls.Array.data[1].m_CallState
-      value: 2
-      objectReference: {fileID: 0}
-    - target: {fileID: 8779034279059886464, guid: 3f1f46cbecbe08e46a303ccfdb5b498a,
-        type: 3}
-      propertyPath: OnClick.m_PersistentCalls.m_Calls.Array.data[1].m_Target
-      value: 
-      objectReference: {fileID: 0}
-    - target: {fileID: 8779034279059886464, guid: 3f1f46cbecbe08e46a303ccfdb5b498a,
-        type: 3}
-      propertyPath: OnClick.m_PersistentCalls.m_Calls.Array.data[1].m_MethodName
-      value: SaveRecordedInput
-      objectReference: {fileID: 0}
-    - target: {fileID: 8779034279059886464, guid: 3f1f46cbecbe08e46a303ccfdb5b498a,
-        type: 3}
-      propertyPath: OnClick.m_PersistentCalls.m_Calls.Array.data[1].m_Arguments.m_ObjectArgumentAssemblyTypeName
-      value: UnityEngine.Object, UnityEngine
-      objectReference: {fileID: 0}
-    m_RemovedComponents: []
-  m_SourcePrefab: {fileID: 100100000, guid: 3f1f46cbecbe08e46a303ccfdb5b498a, type: 3}
---- !u!4 &674165323197227954 stripped
-Transform:
-  m_CorrespondingSourceObject: {fileID: 2204069623020599746, guid: 3f1f46cbecbe08e46a303ccfdb5b498a,
-    type: 3}
-  m_PrefabInstance: {fileID: 1715150654559853168}
-  m_PrefabAsset: {fileID: 0}
---- !u!1001 &1969190466706297438
-PrefabInstance:
-  m_ObjectHideFlags: 0
-  serializedVersion: 2
-  m_Modification:
-    m_TransformParent: {fileID: 670110911868645709}
-    m_Modifications:
-    - target: {fileID: 1874729665501627384, guid: 3f1f46cbecbe08e46a303ccfdb5b498a,
-        type: 3}
-      propertyPath: m_IsActive
-      value: 0
-      objectReference: {fileID: 0}
-    - target: {fileID: 2204069621426241315, guid: 3f1f46cbecbe08e46a303ccfdb5b498a,
-        type: 3}
-      propertyPath: m_Name
-      value: ToggleGazeSource
-      objectReference: {fileID: 0}
-    - target: {fileID: 2204069621878992557, guid: 3f1f46cbecbe08e46a303ccfdb5b498a,
-        type: 3}
-      propertyPath: m_Mesh
-      value: 
-      objectReference: {fileID: 0}
-    - target: {fileID: 2204069621878992595, guid: 3f1f46cbecbe08e46a303ccfdb5b498a,
-        type: 3}
-      propertyPath: m_text
-      value: Gaze Source
-      objectReference: {fileID: 0}
-    - target: {fileID: 2204069621878992595, guid: 3f1f46cbecbe08e46a303ccfdb5b498a,
-        type: 3}
-      propertyPath: m_textInfo.characterCount
-      value: 11
-      objectReference: {fileID: 0}
-    - target: {fileID: 2204069621878992595, guid: 3f1f46cbecbe08e46a303ccfdb5b498a,
-        type: 3}
-      propertyPath: m_textInfo.spaceCount
-      value: 1
-      objectReference: {fileID: 0}
-    - target: {fileID: 2204069621878992595, guid: 3f1f46cbecbe08e46a303ccfdb5b498a,
-        type: 3}
-      propertyPath: m_textInfo.wordCount
-      value: 2
-      objectReference: {fileID: 0}
-    - target: {fileID: 2204069621878992595, guid: 3f1f46cbecbe08e46a303ccfdb5b498a,
-        type: 3}
-      propertyPath: m_havePropertiesChanged
-      value: 0
-      objectReference: {fileID: 0}
-    - target: {fileID: 2204069621878992595, guid: 3f1f46cbecbe08e46a303ccfdb5b498a,
-        type: 3}
-      propertyPath: m_isInputParsingRequired
-      value: 0
-      objectReference: {fileID: 0}
-    - target: {fileID: 2204069621878992595, guid: 3f1f46cbecbe08e46a303ccfdb5b498a,
-        type: 3}
-      propertyPath: m_textAlignment
-      value: 514
-      objectReference: {fileID: 0}
-    - target: {fileID: 2204069621878992595, guid: 3f1f46cbecbe08e46a303ccfdb5b498a,
-        type: 3}
-      propertyPath: m_isAlignmentEnumConverted
-      value: 1
-      objectReference: {fileID: 0}
-    - target: {fileID: 2204069621878992595, guid: 3f1f46cbecbe08e46a303ccfdb5b498a,
-        type: 3}
-      propertyPath: m_textInfo.lineCount
-      value: 1
-      objectReference: {fileID: 0}
-    - target: {fileID: 2204069621878992595, guid: 3f1f46cbecbe08e46a303ccfdb5b498a,
-        type: 3}
-      propertyPath: m_textInfo.pageCount
-      value: 1
-      objectReference: {fileID: 0}
-    - target: {fileID: 2204069623020599746, guid: 3f1f46cbecbe08e46a303ccfdb5b498a,
-        type: 3}
-      propertyPath: m_LocalPosition.x
-      value: 0.032000005
-      objectReference: {fileID: 0}
-    - target: {fileID: 2204069623020599746, guid: 3f1f46cbecbe08e46a303ccfdb5b498a,
-        type: 3}
-      propertyPath: m_LocalPosition.y
-      value: -0.016
-      objectReference: {fileID: 0}
-    - target: {fileID: 2204069623020599746, guid: 3f1f46cbecbe08e46a303ccfdb5b498a,
-        type: 3}
-      propertyPath: m_LocalPosition.z
-      value: 0
-      objectReference: {fileID: 0}
-    - target: {fileID: 2204069623020599746, guid: 3f1f46cbecbe08e46a303ccfdb5b498a,
-        type: 3}
-      propertyPath: m_LocalRotation.x
-      value: -0
-      objectReference: {fileID: 0}
-    - target: {fileID: 2204069623020599746, guid: 3f1f46cbecbe08e46a303ccfdb5b498a,
-        type: 3}
-      propertyPath: m_LocalRotation.y
-      value: -0
-      objectReference: {fileID: 0}
-    - target: {fileID: 2204069623020599746, guid: 3f1f46cbecbe08e46a303ccfdb5b498a,
-        type: 3}
-      propertyPath: m_LocalRotation.z
-      value: -0
-      objectReference: {fileID: 0}
-    - target: {fileID: 2204069623020599746, guid: 3f1f46cbecbe08e46a303ccfdb5b498a,
-        type: 3}
-      propertyPath: m_LocalRotation.w
-      value: 1
-      objectReference: {fileID: 0}
-    - target: {fileID: 2204069623020599746, guid: 3f1f46cbecbe08e46a303ccfdb5b498a,
-        type: 3}
-      propertyPath: m_RootOrder
-      value: 5
-      objectReference: {fileID: 0}
-    - target: {fileID: 2204069623020599746, guid: 3f1f46cbecbe08e46a303ccfdb5b498a,
-        type: 3}
-      propertyPath: m_LocalEulerAnglesHint.x
-      value: 0
-      objectReference: {fileID: 0}
-    - target: {fileID: 2204069623020599746, guid: 3f1f46cbecbe08e46a303ccfdb5b498a,
-        type: 3}
-      propertyPath: m_LocalEulerAnglesHint.y
-      value: 0
-      objectReference: {fileID: 0}
-    - target: {fileID: 2204069623020599746, guid: 3f1f46cbecbe08e46a303ccfdb5b498a,
-        type: 3}
-      propertyPath: m_LocalEulerAnglesHint.z
-      value: 0
-      objectReference: {fileID: 0}
-    - target: {fileID: 2204069623020599746, guid: 3f1f46cbecbe08e46a303ccfdb5b498a,
-        type: 3}
-      propertyPath: m_LocalScale.x
-      value: 1
-      objectReference: {fileID: 0}
-    - target: {fileID: 2204069623020599746, guid: 3f1f46cbecbe08e46a303ccfdb5b498a,
-        type: 3}
-      propertyPath: m_LocalScale.y
-      value: 1
-      objectReference: {fileID: 0}
-    - target: {fileID: 3954648794444109128, guid: 3f1f46cbecbe08e46a303ccfdb5b498a,
-        type: 3}
-      propertyPath: m_IsActive
-      value: 0
-      objectReference: {fileID: 0}
-    - target: {fileID: 7060011145322376313, guid: 3f1f46cbecbe08e46a303ccfdb5b498a,
-        type: 3}
-      propertyPath: m_text
-      value: Say "Toggle Profiler"
-      objectReference: {fileID: 0}
-    - target: {fileID: 7060011145322376313, guid: 3f1f46cbecbe08e46a303ccfdb5b498a,
-        type: 3}
-      propertyPath: m_firstOverflowCharacterIndex
-      value: 12
-      objectReference: {fileID: 0}
-    - target: {fileID: 7060011145322376313, guid: 3f1f46cbecbe08e46a303ccfdb5b498a,
-        type: 3}
-      propertyPath: m_textInfo.characterCount
-      value: 21
-      objectReference: {fileID: 0}
-    - target: {fileID: 7060011145322376313, guid: 3f1f46cbecbe08e46a303ccfdb5b498a,
-        type: 3}
-      propertyPath: m_textInfo.spaceCount
-      value: 2
-      objectReference: {fileID: 0}
-    - target: {fileID: 7060011145322376313, guid: 3f1f46cbecbe08e46a303ccfdb5b498a,
-        type: 3}
-      propertyPath: m_textInfo.wordCount
-      value: 3
-      objectReference: {fileID: 0}
-    - target: {fileID: 7060011145322376313, guid: 3f1f46cbecbe08e46a303ccfdb5b498a,
-        type: 3}
-      propertyPath: m_textInfo.lineCount
-      value: 2
-      objectReference: {fileID: 0}
-    - target: {fileID: 7060011145322376313, guid: 3f1f46cbecbe08e46a303ccfdb5b498a,
-        type: 3}
-      propertyPath: m_havePropertiesChanged
-      value: 1
-      objectReference: {fileID: 0}
-    - target: {fileID: 7060011145322376313, guid: 3f1f46cbecbe08e46a303ccfdb5b498a,
-        type: 3}
-      propertyPath: m_isInputParsingRequired
-      value: 1
-      objectReference: {fileID: 0}
-    - target: {fileID: 7060011145322376313, guid: 3f1f46cbecbe08e46a303ccfdb5b498a,
-        type: 3}
-      propertyPath: m_textAlignment
-      value: 514
-      objectReference: {fileID: 0}
-    - target: {fileID: 8405082116546204954, guid: 3f1f46cbecbe08e46a303ccfdb5b498a,
-        type: 3}
-      propertyPath: iconQuadTexture
-      value: 
-      objectReference: {fileID: 2800000, guid: 0771cd1b5e4131e45afe250cd1713737, type: 3}
-    - target: {fileID: 8779034279059886464, guid: 3f1f46cbecbe08e46a303ccfdb5b498a,
-        type: 3}
-      propertyPath: OnClick.m_PersistentCalls.m_Calls.Array.size
-      value: 1
-      objectReference: {fileID: 0}
-    - target: {fileID: 8779034279059886464, guid: 3f1f46cbecbe08e46a303ccfdb5b498a,
-        type: 3}
-      propertyPath: OnClick.m_PersistentCalls.m_Calls.Array.data[0].m_Target
-      value: 
-      objectReference: {fileID: 0}
-    - target: {fileID: 8779034279059886464, guid: 3f1f46cbecbe08e46a303ccfdb5b498a,
-        type: 3}
-      propertyPath: OnClick.m_PersistentCalls.m_Calls.Array.data[0].m_MethodName
-      value: ToggleGazeOverride
-      objectReference: {fileID: 0}
-    - target: {fileID: 8779034279059886464, guid: 3f1f46cbecbe08e46a303ccfdb5b498a,
-        type: 3}
-      propertyPath: OnClick.m_PersistentCalls.m_Calls.Array.data[1].m_Mode
-      value: 1
-      objectReference: {fileID: 0}
-    - target: {fileID: 8779034279059886464, guid: 3f1f46cbecbe08e46a303ccfdb5b498a,
-        type: 3}
-      propertyPath: OnClick.m_PersistentCalls.m_Calls.Array.data[1].m_CallState
-      value: 2
-      objectReference: {fileID: 0}
-    - target: {fileID: 8779034279059886464, guid: 3f1f46cbecbe08e46a303ccfdb5b498a,
-        type: 3}
-      propertyPath: OnClick.m_PersistentCalls.m_Calls.Array.data[1].m_Target
-      value: 
-      objectReference: {fileID: 0}
-    - target: {fileID: 8779034279059886464, guid: 3f1f46cbecbe08e46a303ccfdb5b498a,
-        type: 3}
-      propertyPath: OnClick.m_PersistentCalls.m_Calls.Array.data[1].m_MethodName
-      value: 
-      objectReference: {fileID: 0}
-    - target: {fileID: 8779034279059886464, guid: 3f1f46cbecbe08e46a303ccfdb5b498a,
-        type: 3}
-      propertyPath: OnClick.m_PersistentCalls.m_Calls.Array.data[1].m_Arguments.m_ObjectArgumentAssemblyTypeName
-      value: 
-      objectReference: {fileID: 0}
-    - target: {fileID: 8779034279059886464, guid: 3f1f46cbecbe08e46a303ccfdb5b498a,
-        type: 3}
-      propertyPath: OnClick.m_PersistentCalls.m_Calls.Array.data[0].m_Mode
-      value: 1
-      objectReference: {fileID: 0}
-    - target: {fileID: 8779034279059886464, guid: 3f1f46cbecbe08e46a303ccfdb5b498a,
-        type: 3}
-      propertyPath: OnClick.m_PersistentCalls.m_Calls.Array.data[0].m_Arguments.m_BoolArgument
-      value: 0
-      objectReference: {fileID: 0}
-    m_RemovedComponents: []
-  m_SourcePrefab: {fileID: 100100000, guid: 3f1f46cbecbe08e46a303ccfdb5b498a, type: 3}
---- !u!4 &415903395057134492 stripped
-Transform:
-  m_CorrespondingSourceObject: {fileID: 2204069623020599746, guid: 3f1f46cbecbe08e46a303ccfdb5b498a,
-    type: 3}
-  m_PrefabInstance: {fileID: 1969190466706297438}
-  m_PrefabAsset: {fileID: 0}
---- !u!1001 &1976825660762227124
-PrefabInstance:
-  m_ObjectHideFlags: 0
-  serializedVersion: 2
-  m_Modification:
-    m_TransformParent: {fileID: 670110911868645709}
-    m_Modifications:
-    - target: {fileID: 1874729665501627384, guid: 3f1f46cbecbe08e46a303ccfdb5b498a,
-        type: 3}
-      propertyPath: m_IsActive
-      value: 0
-      objectReference: {fileID: 0}
-    - target: {fileID: 2204069621426241315, guid: 3f1f46cbecbe08e46a303ccfdb5b498a,
-        type: 3}
-      propertyPath: m_Name
-      value: ToggleProfilerButton
-      objectReference: {fileID: 0}
-    - target: {fileID: 2204069621878992557, guid: 3f1f46cbecbe08e46a303ccfdb5b498a,
-        type: 3}
-      propertyPath: m_Mesh
-      value: 
-      objectReference: {fileID: 0}
-    - target: {fileID: 2204069621878992595, guid: 3f1f46cbecbe08e46a303ccfdb5b498a,
-        type: 3}
-      propertyPath: m_text
-      value: Profiler
-      objectReference: {fileID: 0}
-    - target: {fileID: 2204069621878992595, guid: 3f1f46cbecbe08e46a303ccfdb5b498a,
-        type: 3}
-      propertyPath: m_textInfo.characterCount
-      value: 8
-      objectReference: {fileID: 0}
-    - target: {fileID: 2204069621878992595, guid: 3f1f46cbecbe08e46a303ccfdb5b498a,
-        type: 3}
-      propertyPath: m_textAlignment
-      value: 514
-      objectReference: {fileID: 0}
-    - target: {fileID: 2204069621878992595, guid: 3f1f46cbecbe08e46a303ccfdb5b498a,
-        type: 3}
-      propertyPath: m_isAlignmentEnumConverted
-      value: 1
-      objectReference: {fileID: 0}
-    - target: {fileID: 2204069621878992595, guid: 3f1f46cbecbe08e46a303ccfdb5b498a,
-        type: 3}
-      propertyPath: m_havePropertiesChanged
-      value: 0
-      objectReference: {fileID: 0}
-    - target: {fileID: 2204069621878992595, guid: 3f1f46cbecbe08e46a303ccfdb5b498a,
-        type: 3}
-      propertyPath: m_isInputParsingRequired
-      value: 0
-      objectReference: {fileID: 0}
-    - target: {fileID: 2204069621878992595, guid: 3f1f46cbecbe08e46a303ccfdb5b498a,
-        type: 3}
-      propertyPath: m_textInfo.wordCount
-      value: 1
-      objectReference: {fileID: 0}
-    - target: {fileID: 2204069621878992595, guid: 3f1f46cbecbe08e46a303ccfdb5b498a,
-        type: 3}
-      propertyPath: m_textInfo.lineCount
-      value: 1
-      objectReference: {fileID: 0}
-    - target: {fileID: 2204069621878992595, guid: 3f1f46cbecbe08e46a303ccfdb5b498a,
-        type: 3}
-      propertyPath: m_textInfo.pageCount
-      value: 1
-      objectReference: {fileID: 0}
-    - target: {fileID: 2204069623020599746, guid: 3f1f46cbecbe08e46a303ccfdb5b498a,
-        type: 3}
-      propertyPath: m_LocalPosition.x
-      value: -0.031999998
-      objectReference: {fileID: 0}
-    - target: {fileID: 2204069623020599746, guid: 3f1f46cbecbe08e46a303ccfdb5b498a,
-        type: 3}
-      propertyPath: m_LocalPosition.y
-      value: 0.016
-      objectReference: {fileID: 0}
-    - target: {fileID: 2204069623020599746, guid: 3f1f46cbecbe08e46a303ccfdb5b498a,
-        type: 3}
-      propertyPath: m_LocalPosition.z
-      value: 0
-      objectReference: {fileID: 0}
-    - target: {fileID: 2204069623020599746, guid: 3f1f46cbecbe08e46a303ccfdb5b498a,
-        type: 3}
-      propertyPath: m_LocalRotation.x
-      value: -0
-      objectReference: {fileID: 0}
-    - target: {fileID: 2204069623020599746, guid: 3f1f46cbecbe08e46a303ccfdb5b498a,
-        type: 3}
-      propertyPath: m_LocalRotation.y
-      value: -0
-      objectReference: {fileID: 0}
-    - target: {fileID: 2204069623020599746, guid: 3f1f46cbecbe08e46a303ccfdb5b498a,
-        type: 3}
-      propertyPath: m_LocalRotation.z
-      value: -0
-      objectReference: {fileID: 0}
-    - target: {fileID: 2204069623020599746, guid: 3f1f46cbecbe08e46a303ccfdb5b498a,
-        type: 3}
-      propertyPath: m_LocalRotation.w
-      value: 1
-      objectReference: {fileID: 0}
-    - target: {fileID: 2204069623020599746, guid: 3f1f46cbecbe08e46a303ccfdb5b498a,
-        type: 3}
-      propertyPath: m_RootOrder
-      value: 0
-      objectReference: {fileID: 0}
-    - target: {fileID: 2204069623020599746, guid: 3f1f46cbecbe08e46a303ccfdb5b498a,
-        type: 3}
-      propertyPath: m_LocalEulerAnglesHint.x
-      value: 0
-      objectReference: {fileID: 0}
-    - target: {fileID: 2204069623020599746, guid: 3f1f46cbecbe08e46a303ccfdb5b498a,
-        type: 3}
-      propertyPath: m_LocalEulerAnglesHint.y
-      value: 0
-      objectReference: {fileID: 0}
-    - target: {fileID: 2204069623020599746, guid: 3f1f46cbecbe08e46a303ccfdb5b498a,
-        type: 3}
-      propertyPath: m_LocalEulerAnglesHint.z
-      value: 0
-      objectReference: {fileID: 0}
-    - target: {fileID: 2204069623020599746, guid: 3f1f46cbecbe08e46a303ccfdb5b498a,
-        type: 3}
-      propertyPath: m_LocalScale.x
-      value: 1
-      objectReference: {fileID: 0}
-    - target: {fileID: 2204069623020599746, guid: 3f1f46cbecbe08e46a303ccfdb5b498a,
-        type: 3}
-      propertyPath: m_LocalScale.y
-      value: 1
-      objectReference: {fileID: 0}
-    - target: {fileID: 2204069623052342153, guid: 3f1f46cbecbe08e46a303ccfdb5b498a,
-        type: 3}
-      propertyPath: m_Enabled
-      value: 1
-      objectReference: {fileID: 0}
-    - target: {fileID: 3954648794444109128, guid: 3f1f46cbecbe08e46a303ccfdb5b498a,
-        type: 3}
-      propertyPath: m_IsActive
-      value: 0
-      objectReference: {fileID: 0}
-    - target: {fileID: 7060011145322376313, guid: 3f1f46cbecbe08e46a303ccfdb5b498a,
-        type: 3}
-      propertyPath: m_text
-      value: Say "Toggle Profiler"
-      objectReference: {fileID: 0}
-    - target: {fileID: 7060011145322376313, guid: 3f1f46cbecbe08e46a303ccfdb5b498a,
-        type: 3}
-      propertyPath: m_firstOverflowCharacterIndex
-      value: 12
-      objectReference: {fileID: 0}
-    - target: {fileID: 7060011145322376313, guid: 3f1f46cbecbe08e46a303ccfdb5b498a,
-        type: 3}
-      propertyPath: m_textInfo.characterCount
-      value: 21
-      objectReference: {fileID: 0}
-    - target: {fileID: 7060011145322376313, guid: 3f1f46cbecbe08e46a303ccfdb5b498a,
-        type: 3}
-      propertyPath: m_textInfo.spaceCount
-      value: 2
-      objectReference: {fileID: 0}
-    - target: {fileID: 7060011145322376313, guid: 3f1f46cbecbe08e46a303ccfdb5b498a,
-        type: 3}
-      propertyPath: m_textInfo.wordCount
-      value: 3
-      objectReference: {fileID: 0}
-    - target: {fileID: 7060011145322376313, guid: 3f1f46cbecbe08e46a303ccfdb5b498a,
-        type: 3}
-      propertyPath: m_textInfo.lineCount
-      value: 2
-      objectReference: {fileID: 0}
-    - target: {fileID: 7060011145322376313, guid: 3f1f46cbecbe08e46a303ccfdb5b498a,
-        type: 3}
-      propertyPath: m_havePropertiesChanged
-      value: 1
-      objectReference: {fileID: 0}
-    - target: {fileID: 7060011145322376313, guid: 3f1f46cbecbe08e46a303ccfdb5b498a,
-        type: 3}
-      propertyPath: m_isInputParsingRequired
-      value: 1
-      objectReference: {fileID: 0}
-    - target: {fileID: 7060011145322376313, guid: 3f1f46cbecbe08e46a303ccfdb5b498a,
-        type: 3}
-      propertyPath: m_textAlignment
-      value: 514
-      objectReference: {fileID: 0}
-    - target: {fileID: 8405082116546204954, guid: 3f1f46cbecbe08e46a303ccfdb5b498a,
-        type: 3}
-      propertyPath: iconQuadTexture
-      value: 
-      objectReference: {fileID: 2800000, guid: 7de780622ddab5e49b73d5d7a806faf9, type: 3}
-    - target: {fileID: 8779034279059886464, guid: 3f1f46cbecbe08e46a303ccfdb5b498a,
-        type: 3}
-      propertyPath: OnClick.m_PersistentCalls.m_Calls.Array.data[0].m_Target
-      value: 
-      objectReference: {fileID: 0}
-    - target: {fileID: 8779034279059886464, guid: 3f1f46cbecbe08e46a303ccfdb5b498a,
-        type: 3}
-      propertyPath: OnClick.m_PersistentCalls.m_Calls.Array.data[0].m_MethodName
-      value: ToggleProfiler
-      objectReference: {fileID: 0}
-    m_RemovedComponents: []
-  m_SourcePrefab: {fileID: 100100000, guid: 3f1f46cbecbe08e46a303ccfdb5b498a, type: 3}
---- !u!4 &430504784206968950 stripped
-Transform:
-  m_CorrespondingSourceObject: {fileID: 2204069623020599746, guid: 3f1f46cbecbe08e46a303ccfdb5b498a,
-    type: 3}
-  m_PrefabInstance: {fileID: 1976825660762227124}
-  m_PrefabAsset: {fileID: 0}
-=======
+  m_Name:
+  m_EditorClassIdentifier:
   targetTransform: {fileID: 8503270331930508642}
   handType: 3
   proximityType: 3
   constraintOnRotation: 5
   useLocalSpaceForConstraint: 0
->>>>>>> eaacd601
 --- !u!1001 &3111713375055023068
 PrefabInstance:
   m_ObjectHideFlags: 0
@@ -2096,11 +537,7 @@
       propertyPath: m_LocalScale.y
       value: 1
       objectReference: {fileID: 0}
-<<<<<<< HEAD
-    - target: {fileID: 3954648794444109128, guid: 3f1f46cbecbe08e46a303ccfdb5b498a,
-=======
     - target: {fileID: 3958481853798167113, guid: 9215a7c858170d74fb2257375d5feaf1,
->>>>>>> eaacd601
         type: 3}
       propertyPath: m_LocalPosition.y
       value: 0
@@ -2165,17 +602,17 @@
     - target: {fileID: 2689703347428627497, guid: 64790b91b91094d49942373c4e83c237,
         type: 3}
       propertyPath: m_Materials.Array.data[0]
-      value: 
+      value:
       objectReference: {fileID: 2100000, guid: 416caa6b57bb22c40ab9f1a4c12b304e, type: 2}
     - target: {fileID: 2689703347428627497, guid: 64790b91b91094d49942373c4e83c237,
         type: 3}
       propertyPath: m_Materials.Array.data[0]
-      value: 
+      value:
       objectReference: {fileID: 2100000, guid: 416caa6b57bb22c40ab9f1a4c12b304e, type: 2}
     - target: {fileID: 4008783653886513062, guid: 64790b91b91094d49942373c4e83c237,
         type: 3}
       propertyPath: iconQuadTexture
-      value: 
+      value:
       objectReference: {fileID: 2800000, guid: 85835ae0b6c3c1c418a57400fcbb788c, type: 3}
     - target: {fileID: 4238929520169732924, guid: 64790b91b91094d49942373c4e83c237,
         type: 3}
@@ -2240,7 +677,7 @@
     - target: {fileID: 4238929520169732924, guid: 64790b91b91094d49942373c4e83c237,
         type: 3}
       propertyPath: Events.Array.data[1].Event.m_PersistentCalls.m_Calls.Array.data[0].m_Target
-      value: 
+      value:
       objectReference: {fileID: 3183098002564305489, guid: c0931c4da6d91ea429abedb10290dd16,
         type: 3}
     - target: {fileID: 4238929520169732924, guid: 64790b91b91094d49942373c4e83c237,
@@ -2302,7 +739,7 @@
     - target: {fileID: 4238929520169732924, guid: 64790b91b91094d49942373c4e83c237,
         type: 3}
       propertyPath: Events.Array.data[1].Settings.Array.data[0].EventValue.m_PersistentCalls.m_Calls.Array.data[0].m_Target
-      value: 
+      value:
       objectReference: {fileID: 3183098002564305489, guid: c0931c4da6d91ea429abedb10290dd16,
         type: 3}
     - target: {fileID: 4238929520169732924, guid: 64790b91b91094d49942373c4e83c237,
@@ -2344,12 +781,12 @@
     - target: {fileID: 4238929520169732924, guid: 64790b91b91094d49942373c4e83c237,
         type: 3}
       propertyPath: Events.Array.data[1].Event.m_PersistentCalls.m_Calls.Array.data[0].m_Arguments.m_ObjectArgument
-      value: 
+      value:
       objectReference: {fileID: 0}
     - target: {fileID: 4238929520169732924, guid: 64790b91b91094d49942373c4e83c237,
         type: 3}
       propertyPath: Events.Array.data[1].Settings.Array.data[0].EventValue.m_PersistentCalls.m_Calls.Array.data[0].m_Arguments.m_ObjectArgument
-      value: 
+      value:
       objectReference: {fileID: 0}
     - target: {fileID: 4238929520169732924, guid: 64790b91b91094d49942373c4e83c237,
         type: 3}
@@ -2364,7 +801,7 @@
     - target: {fileID: 4238929520169732924, guid: 64790b91b91094d49942373c4e83c237,
         type: 3}
       propertyPath: OnClick.m_PersistentCalls.m_Calls.Array.data[0].m_Target
-      value: 
+      value:
       objectReference: {fileID: 7236097622359626994}
     - target: {fileID: 4238929520169732924, guid: 64790b91b91094d49942373c4e83c237,
         type: 3}
@@ -2374,17 +811,17 @@
     - target: {fileID: 4238929520169732924, guid: 64790b91b91094d49942373c4e83c237,
         type: 3}
       propertyPath: Profiles.Array.data[0].Themes.Array.data[1]
-      value: 
+      value:
       objectReference: {fileID: 0}
     - target: {fileID: 4238929520169732924, guid: 64790b91b91094d49942373c4e83c237,
         type: 3}
       propertyPath: Profiles.Array.data[1].Themes.Array.data[1]
-      value: 
+      value:
       objectReference: {fileID: 0}
     - target: {fileID: 4238929520169732924, guid: 64790b91b91094d49942373c4e83c237,
         type: 3}
       propertyPath: Profiles.Array.data[2].Themes.Array.data[1]
-      value: 
+      value:
       objectReference: {fileID: 0}
     - target: {fileID: 4238929520169732924, guid: 64790b91b91094d49942373c4e83c237,
         type: 3}
@@ -2394,17 +831,17 @@
     - target: {fileID: 4238929520169732924, guid: 64790b91b91094d49942373c4e83c237,
         type: 3}
       propertyPath: profiles.Array.data[0].Themes.Array.data[1]
-      value: 
+      value:
       objectReference: {fileID: 0}
     - target: {fileID: 4238929520169732924, guid: 64790b91b91094d49942373c4e83c237,
         type: 3}
       propertyPath: profiles.Array.data[1].Themes.Array.data[1]
-      value: 
+      value:
       objectReference: {fileID: 0}
     - target: {fileID: 4238929520169732924, guid: 64790b91b91094d49942373c4e83c237,
         type: 3}
       propertyPath: profiles.Array.data[2].Themes.Array.data[1]
-      value: 
+      value:
       objectReference: {fileID: 0}
     - target: {fileID: 4238929520169732924, guid: 64790b91b91094d49942373c4e83c237,
         type: 3}
@@ -2514,7 +951,7 @@
     - target: {fileID: 6742094791873819665, guid: 64790b91b91094d49942373c4e83c237,
         type: 3}
       propertyPath: m_Mesh
-      value: 
+      value:
       objectReference: {fileID: 0}
     - target: {fileID: 6742094791873819757, guid: 64790b91b91094d49942373c4e83c237,
         type: 3}
@@ -2554,215 +991,7 @@
     type: 3}
   m_PrefabInstance: {fileID: 8388623133068173351}
   m_PrefabAsset: {fileID: 0}
-<<<<<<< HEAD
---- !u!1001 &8460391102307137113
-PrefabInstance:
-  m_ObjectHideFlags: 0
-  serializedVersion: 2
-  m_Modification:
-    m_TransformParent: {fileID: 670110911868645709}
-    m_Modifications:
-    - target: {fileID: 1874729665501627384, guid: 3f1f46cbecbe08e46a303ccfdb5b498a,
-        type: 3}
-      propertyPath: m_IsActive
-      value: 0
-      objectReference: {fileID: 0}
-    - target: {fileID: 2204069621426241315, guid: 3f1f46cbecbe08e46a303ccfdb5b498a,
-        type: 3}
-      propertyPath: m_Name
-      value: ToggleHandJoint
-      objectReference: {fileID: 0}
-    - target: {fileID: 2204069621878992557, guid: 3f1f46cbecbe08e46a303ccfdb5b498a,
-        type: 3}
-      propertyPath: m_Mesh
-      value: 
-      objectReference: {fileID: 0}
-    - target: {fileID: 2204069621878992595, guid: 3f1f46cbecbe08e46a303ccfdb5b498a,
-        type: 3}
-      propertyPath: m_text
-      value: Hand Joint
-      objectReference: {fileID: 0}
-    - target: {fileID: 2204069621878992595, guid: 3f1f46cbecbe08e46a303ccfdb5b498a,
-        type: 3}
-      propertyPath: m_textInfo.characterCount
-      value: 10
-      objectReference: {fileID: 0}
-    - target: {fileID: 2204069621878992595, guid: 3f1f46cbecbe08e46a303ccfdb5b498a,
-        type: 3}
-      propertyPath: m_textInfo.spaceCount
-      value: 1
-      objectReference: {fileID: 0}
-    - target: {fileID: 2204069621878992595, guid: 3f1f46cbecbe08e46a303ccfdb5b498a,
-        type: 3}
-      propertyPath: m_textInfo.wordCount
-      value: 2
-      objectReference: {fileID: 0}
-    - target: {fileID: 2204069621878992595, guid: 3f1f46cbecbe08e46a303ccfdb5b498a,
-        type: 3}
-      propertyPath: m_havePropertiesChanged
-      value: 0
-      objectReference: {fileID: 0}
-    - target: {fileID: 2204069621878992595, guid: 3f1f46cbecbe08e46a303ccfdb5b498a,
-        type: 3}
-      propertyPath: m_isInputParsingRequired
-      value: 0
-      objectReference: {fileID: 0}
-    - target: {fileID: 2204069621878992595, guid: 3f1f46cbecbe08e46a303ccfdb5b498a,
-        type: 3}
-      propertyPath: m_textAlignment
-      value: 514
-      objectReference: {fileID: 0}
-    - target: {fileID: 2204069621878992595, guid: 3f1f46cbecbe08e46a303ccfdb5b498a,
-        type: 3}
-      propertyPath: m_isAlignmentEnumConverted
-      value: 1
-      objectReference: {fileID: 0}
-    - target: {fileID: 2204069621878992595, guid: 3f1f46cbecbe08e46a303ccfdb5b498a,
-        type: 3}
-      propertyPath: m_textInfo.lineCount
-      value: 1
-      objectReference: {fileID: 0}
-    - target: {fileID: 2204069621878992595, guid: 3f1f46cbecbe08e46a303ccfdb5b498a,
-        type: 3}
-      propertyPath: m_textInfo.pageCount
-      value: 1
-      objectReference: {fileID: 0}
-    - target: {fileID: 2204069623020599746, guid: 3f1f46cbecbe08e46a303ccfdb5b498a,
-        type: 3}
-      propertyPath: m_LocalPosition.x
-      value: 0.0000000018626451
-      objectReference: {fileID: 0}
-    - target: {fileID: 2204069623020599746, guid: 3f1f46cbecbe08e46a303ccfdb5b498a,
-        type: 3}
-      propertyPath: m_LocalPosition.y
-      value: 0.016
-      objectReference: {fileID: 0}
-    - target: {fileID: 2204069623020599746, guid: 3f1f46cbecbe08e46a303ccfdb5b498a,
-        type: 3}
-      propertyPath: m_LocalPosition.z
-      value: 0
-      objectReference: {fileID: 0}
-    - target: {fileID: 2204069623020599746, guid: 3f1f46cbecbe08e46a303ccfdb5b498a,
-        type: 3}
-      propertyPath: m_LocalRotation.x
-      value: -0
-      objectReference: {fileID: 0}
-    - target: {fileID: 2204069623020599746, guid: 3f1f46cbecbe08e46a303ccfdb5b498a,
-        type: 3}
-      propertyPath: m_LocalRotation.y
-      value: -0
-      objectReference: {fileID: 0}
-    - target: {fileID: 2204069623020599746, guid: 3f1f46cbecbe08e46a303ccfdb5b498a,
-        type: 3}
-      propertyPath: m_LocalRotation.z
-      value: -0
-      objectReference: {fileID: 0}
-    - target: {fileID: 2204069623020599746, guid: 3f1f46cbecbe08e46a303ccfdb5b498a,
-        type: 3}
-      propertyPath: m_LocalRotation.w
-      value: 1
-      objectReference: {fileID: 0}
-    - target: {fileID: 2204069623020599746, guid: 3f1f46cbecbe08e46a303ccfdb5b498a,
-        type: 3}
-      propertyPath: m_RootOrder
-      value: 2
-      objectReference: {fileID: 0}
-    - target: {fileID: 2204069623020599746, guid: 3f1f46cbecbe08e46a303ccfdb5b498a,
-        type: 3}
-      propertyPath: m_LocalEulerAnglesHint.x
-      value: 0
-      objectReference: {fileID: 0}
-    - target: {fileID: 2204069623020599746, guid: 3f1f46cbecbe08e46a303ccfdb5b498a,
-        type: 3}
-      propertyPath: m_LocalEulerAnglesHint.y
-      value: 0
-      objectReference: {fileID: 0}
-    - target: {fileID: 2204069623020599746, guid: 3f1f46cbecbe08e46a303ccfdb5b498a,
-        type: 3}
-      propertyPath: m_LocalEulerAnglesHint.z
-      value: 0
-      objectReference: {fileID: 0}
-    - target: {fileID: 2204069623020599746, guid: 3f1f46cbecbe08e46a303ccfdb5b498a,
-        type: 3}
-      propertyPath: m_LocalScale.x
-      value: 1
-      objectReference: {fileID: 0}
-    - target: {fileID: 2204069623020599746, guid: 3f1f46cbecbe08e46a303ccfdb5b498a,
-        type: 3}
-      propertyPath: m_LocalScale.y
-      value: 1
-      objectReference: {fileID: 0}
-    - target: {fileID: 3954648794444109128, guid: 3f1f46cbecbe08e46a303ccfdb5b498a,
-        type: 3}
-      propertyPath: m_IsActive
-      value: 0
-      objectReference: {fileID: 0}
-    - target: {fileID: 7060011145322376313, guid: 3f1f46cbecbe08e46a303ccfdb5b498a,
-        type: 3}
-      propertyPath: m_text
-      value: Say "Toggle Profiler"
-      objectReference: {fileID: 0}
-    - target: {fileID: 7060011145322376313, guid: 3f1f46cbecbe08e46a303ccfdb5b498a,
-        type: 3}
-      propertyPath: m_firstOverflowCharacterIndex
-      value: 12
-      objectReference: {fileID: 0}
-    - target: {fileID: 7060011145322376313, guid: 3f1f46cbecbe08e46a303ccfdb5b498a,
-        type: 3}
-      propertyPath: m_textInfo.characterCount
-      value: 21
-      objectReference: {fileID: 0}
-    - target: {fileID: 7060011145322376313, guid: 3f1f46cbecbe08e46a303ccfdb5b498a,
-        type: 3}
-      propertyPath: m_textInfo.spaceCount
-      value: 2
-      objectReference: {fileID: 0}
-    - target: {fileID: 7060011145322376313, guid: 3f1f46cbecbe08e46a303ccfdb5b498a,
-        type: 3}
-      propertyPath: m_textInfo.wordCount
-      value: 3
-      objectReference: {fileID: 0}
-    - target: {fileID: 7060011145322376313, guid: 3f1f46cbecbe08e46a303ccfdb5b498a,
-        type: 3}
-      propertyPath: m_textInfo.lineCount
-      value: 2
-      objectReference: {fileID: 0}
-    - target: {fileID: 7060011145322376313, guid: 3f1f46cbecbe08e46a303ccfdb5b498a,
-        type: 3}
-      propertyPath: m_havePropertiesChanged
-      value: 1
-      objectReference: {fileID: 0}
-    - target: {fileID: 7060011145322376313, guid: 3f1f46cbecbe08e46a303ccfdb5b498a,
-        type: 3}
-      propertyPath: m_isInputParsingRequired
-      value: 1
-      objectReference: {fileID: 0}
-    - target: {fileID: 7060011145322376313, guid: 3f1f46cbecbe08e46a303ccfdb5b498a,
-        type: 3}
-      propertyPath: m_textAlignment
-      value: 514
-      objectReference: {fileID: 0}
-    - target: {fileID: 8405082116546204954, guid: 3f1f46cbecbe08e46a303ccfdb5b498a,
-        type: 3}
-      propertyPath: iconQuadTexture
-      value: 
-      objectReference: {fileID: 2800000, guid: 0771cd1b5e4131e45afe250cd1713737, type: 3}
-    - target: {fileID: 8779034279059886464, guid: 3f1f46cbecbe08e46a303ccfdb5b498a,
-        type: 3}
-      propertyPath: OnClick.m_PersistentCalls.m_Calls.Array.data[0].m_Target
-      value: 
-      objectReference: {fileID: 0}
-    - target: {fileID: 8779034279059886464, guid: 3f1f46cbecbe08e46a303ccfdb5b498a,
-        type: 3}
-      propertyPath: OnClick.m_PersistentCalls.m_Calls.Array.data[0].m_MethodName
-      value: OnToggleHandJoint
-      objectReference: {fileID: 0}
-    m_RemovedComponents: []
-  m_SourcePrefab: {fileID: 100100000, guid: 3f1f46cbecbe08e46a303ccfdb5b498a, type: 3}
---- !u!4 &7781997251953119131 stripped
-=======
 --- !u!4 &3024971127971496793 stripped
->>>>>>> eaacd601
 Transform:
   m_CorrespondingSourceObject: {fileID: 6742094790733259646, guid: 64790b91b91094d49942373c4e83c237,
     type: 3}
@@ -2788,12 +1017,12 @@
     - target: {fileID: 2689703347428627497, guid: 64790b91b91094d49942373c4e83c237,
         type: 3}
       propertyPath: m_Materials.Array.data[0]
-      value: 
+      value:
       objectReference: {fileID: 2100000, guid: 416caa6b57bb22c40ab9f1a4c12b304e, type: 2}
     - target: {fileID: 4008783653886513062, guid: 64790b91b91094d49942373c4e83c237,
         type: 3}
       propertyPath: iconQuadTexture
-      value: 
+      value:
       objectReference: {fileID: 2800000, guid: 5ced9c7e98be2e941a88b5d0a16b2a3b, type: 3}
     - target: {fileID: 4238929520169732924, guid: 64790b91b91094d49942373c4e83c237,
         type: 3}
@@ -2828,7 +1057,7 @@
     - target: {fileID: 4238929520169732924, guid: 64790b91b91094d49942373c4e83c237,
         type: 3}
       propertyPath: Events.Array.data[1].Event.m_PersistentCalls.m_Calls.Array.data[0].m_Target
-      value: 
+      value:
       objectReference: {fileID: 3183098002564305489}
     - target: {fileID: 4238929520169732924, guid: 64790b91b91094d49942373c4e83c237,
         type: 3}
@@ -2889,7 +1118,7 @@
     - target: {fileID: 4238929520169732924, guid: 64790b91b91094d49942373c4e83c237,
         type: 3}
       propertyPath: Events.Array.data[1].Settings.Array.data[0].EventValue.m_PersistentCalls.m_Calls.Array.data[0].m_Target
-      value: 
+      value:
       objectReference: {fileID: 3183098002564305489}
     - target: {fileID: 4238929520169732924, guid: 64790b91b91094d49942373c4e83c237,
         type: 3}
@@ -2930,12 +1159,12 @@
     - target: {fileID: 4238929520169732924, guid: 64790b91b91094d49942373c4e83c237,
         type: 3}
       propertyPath: Events.Array.data[1].Event.m_PersistentCalls.m_Calls.Array.data[0].m_Arguments.m_ObjectArgument
-      value: 
+      value:
       objectReference: {fileID: 0}
     - target: {fileID: 4238929520169732924, guid: 64790b91b91094d49942373c4e83c237,
         type: 3}
       propertyPath: Events.Array.data[1].Settings.Array.data[0].EventValue.m_PersistentCalls.m_Calls.Array.data[0].m_Arguments.m_ObjectArgument
-      value: 
+      value:
       objectReference: {fileID: 0}
     - target: {fileID: 4238929520169732924, guid: 64790b91b91094d49942373c4e83c237,
         type: 3}
@@ -3065,5 +1294,5 @@
   m_Enabled: 1
   m_EditorHideFlags: 0
   m_Script: {fileID: 11500000, guid: 1410eac1ae94b4d4492a09cc368e152c, type: 3}
-  m_Name: 
-  m_EditorClassIdentifier: +  m_Name:
+  m_EditorClassIdentifier: