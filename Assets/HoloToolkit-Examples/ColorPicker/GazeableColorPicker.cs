--- conflicted
+++ resolved
@@ -27,21 +27,10 @@
 
         private void UpdatePickedColor(PickedColorCallback cb)
         {
-<<<<<<< HEAD
             GameObject hitObject = GazeManager.Instance.HitObject;
 
             if (hitObject != rendererComponent.gameObject) { return; }
 
-            //TODO: Fix by adding RaycastHit properties to FocusDetails.
-            //Texture2D texture = rendererComponent.material.mainTexture as Texture2D;
-
-            //Vector2 pixelUV = hit.textureCoord;
-            //pixelUV.x *= texture.width;
-            //pixelUV.y *= texture.height;
-
-            //Color col = texture.GetPixel((int)pixelUV.x, (int)pixelUV.y);
-            //cb.Invoke(col);
-=======
             RaycastHit hit = GazeManager.Instance.HitInfo;
 
             if (hit.transform.gameObject != rendererComponent.gameObject) { return; }
@@ -54,7 +43,6 @@
 
             Color col = texture.GetPixel((int)pixelUV.x, (int)pixelUV.y);
             cb.Invoke(col);
->>>>>>> ac6b63cd
         }
 
         public void OnFocusEnter()
