%YAML 1.1
%TAG !u! tag:unity3d.com,2011:
--- !u!29 &1
OcclusionCullingSettings:
  m_ObjectHideFlags: 0
  serializedVersion: 2
  m_OcclusionBakeSettings:
    smallestOccluder: 5
    smallestHole: 0.25
    backfaceThreshold: 100
  m_SceneGUID: 00000000000000000000000000000000
  m_OcclusionCullingData: {fileID: 0}
--- !u!104 &2
RenderSettings:
  m_ObjectHideFlags: 0
  serializedVersion: 8
  m_Fog: 0
  m_FogColor: {r: 0.5, g: 0.5, b: 0.5, a: 1}
  m_FogMode: 3
  m_FogDensity: 0.01
  m_LinearFogStart: 0
  m_LinearFogEnd: 300
  m_AmbientSkyColor: {r: 0.212, g: 0.227, b: 0.259, a: 1}
  m_AmbientEquatorColor: {r: 0.114, g: 0.125, b: 0.133, a: 1}
  m_AmbientGroundColor: {r: 0.047, g: 0.043, b: 0.035, a: 1}
  m_AmbientIntensity: 1
  m_AmbientMode: 0
  m_SubtractiveShadowColor: {r: 0.42, g: 0.478, b: 0.627, a: 1}
  m_SkyboxMaterial: {fileID: 10304, guid: 0000000000000000f000000000000000, type: 0}
  m_HaloStrength: 0.5
  m_FlareStrength: 1
  m_FlareFadeSpeed: 3
  m_HaloTexture: {fileID: 0}
  m_SpotCookie: {fileID: 10001, guid: 0000000000000000e000000000000000, type: 0}
  m_DefaultReflectionMode: 0
  m_DefaultReflectionResolution: 128
  m_ReflectionBounces: 1
  m_ReflectionIntensity: 1
  m_CustomReflection: {fileID: 0}
  m_Sun: {fileID: 0}
<<<<<<< HEAD
  m_IndirectSpecularColor: {r: 0.44657886, g: 0.4964128, b: 0.57481706, a: 1}
--- !u!157 &3
LightmapSettings:
  m_ObjectHideFlags: 0
  serializedVersion: 9
=======
  m_IndirectSpecularColor: {r: 0.44657898, g: 0.4964133, b: 0.5748178, a: 1}
--- !u!157 &3
LightmapSettings:
  m_ObjectHideFlags: 0
  serializedVersion: 11
>>>>>>> ac6b63cd
  m_GIWorkflowMode: 0
  m_GISettings:
    serializedVersion: 2
    m_BounceScale: 1
    m_IndirectOutputScale: 1
    m_AlbedoBoost: 1
    m_TemporalCoherenceThreshold: 1
    m_EnvironmentLightingMode: 0
    m_EnableBakedLightmaps: 1
    m_EnableRealtimeLightmaps: 1
  m_LightmapEditorSettings:
<<<<<<< HEAD
    serializedVersion: 8
=======
    serializedVersion: 9
>>>>>>> ac6b63cd
    m_Resolution: 2
    m_BakeResolution: 40
    m_TextureWidth: 1024
    m_TextureHeight: 1024
    m_AO: 0
    m_AOMaxDistance: 1
    m_CompAOExponent: 1
    m_CompAOExponentDirect: 0
    m_Padding: 2
    m_LightmapParameters: {fileID: 0}
    m_LightmapsBakeMode: 1
    m_TextureCompression: 1
    m_FinalGather: 0
    m_FinalGatherFiltering: 1
    m_FinalGatherRayCount: 256
    m_ReflectionCompression: 2
    m_MixedBakeMode: 1
    m_BakeBackend: 0
    m_PVRSampling: 1
    m_PVRDirectSampleCount: 32
    m_PVRSampleCount: 500
    m_PVRBounces: 2
<<<<<<< HEAD
    m_PVRFiltering: 0
    m_PVRFilteringMode: 1
=======
    m_PVRFilterTypeDirect: 0
    m_PVRFilterTypeIndirect: 0
    m_PVRFilterTypeAO: 0
    m_PVRFilteringMode: 0
>>>>>>> ac6b63cd
    m_PVRCulling: 1
    m_PVRFilteringGaussRadiusDirect: 1
    m_PVRFilteringGaussRadiusIndirect: 5
    m_PVRFilteringGaussRadiusAO: 2
<<<<<<< HEAD
    m_PVRFilteringAtrousColorSigma: 1
    m_PVRFilteringAtrousNormalSigma: 1
    m_PVRFilteringAtrousPositionSigma: 1
  m_LightingDataAsset: {fileID: 0}
  m_ShadowMaskMode: 2
=======
    m_PVRFilteringAtrousPositionSigmaDirect: 0.5
    m_PVRFilteringAtrousPositionSigmaIndirect: 2
    m_PVRFilteringAtrousPositionSigmaAO: 1
  m_LightingDataAsset: {fileID: 0}
  m_UseShadowmask: 0
>>>>>>> ac6b63cd
--- !u!196 &4
NavMeshSettings:
  serializedVersion: 2
  m_ObjectHideFlags: 0
  m_BuildSettings:
    serializedVersion: 2
    agentTypeID: 0
    agentRadius: 0.5
    agentHeight: 2
    agentSlope: 45
    agentClimb: 0.4
    ledgeDropHeight: 0
    maxJumpAcrossDistance: 0
    minRegionArea: 2
    manualCellSize: 0
    cellSize: 0.16666667
    manualTileSize: 0
    tileSize: 256
    accuratePlacement: 0
  m_NavMeshData: {fileID: 0}
--- !u!1 &10687557
GameObject:
  m_ObjectHideFlags: 0
  m_PrefabParentObject: {fileID: 0}
  m_PrefabInternal: {fileID: 0}
  serializedVersion: 5
  m_Component:
  - component: {fileID: 10687559}
  - component: {fileID: 10687558}
  m_Layer: 0
  m_Name: Directional Light
  m_TagString: Untagged
  m_Icon: {fileID: 0}
  m_NavMeshLayer: 0
  m_StaticEditorFlags: 0
  m_IsActive: 1
--- !u!108 &10687558
Light:
  m_ObjectHideFlags: 0
  m_PrefabParentObject: {fileID: 0}
  m_PrefabInternal: {fileID: 0}
  m_GameObject: {fileID: 10687557}
  m_Enabled: 1
  serializedVersion: 8
  m_Type: 1
  m_Color: {r: 1, g: 0.95686275, b: 0.8392157, a: 1}
  m_Intensity: 1
  m_Range: 10
  m_SpotAngle: 30
  m_CookieSize: 10
  m_Shadows:
    m_Type: 2
    m_Resolution: -1
    m_CustomResolution: -1
    m_Strength: 1
    m_Bias: 0.05
    m_NormalBias: 0.4
    m_NearPlane: 0.2
  m_Cookie: {fileID: 0}
  m_DrawHalo: 0
  m_Flare: {fileID: 0}
  m_RenderMode: 0
  m_CullingMask:
    serializedVersion: 2
    m_Bits: 4294967295
  m_Lightmapping: 4
  m_AreaSize: {x: 1, y: 1}
  m_BounceIntensity: 1
  m_ColorTemperature: 6570
  m_UseColorTemperature: 0
  m_ShadowRadius: 0
  m_ShadowAngle: 0
--- !u!4 &10687559
Transform:
  m_ObjectHideFlags: 0
  m_PrefabParentObject: {fileID: 0}
  m_PrefabInternal: {fileID: 0}
  m_GameObject: {fileID: 10687557}
  m_LocalRotation: {x: 0.4082179, y: -0.23456971, z: 0.10938164, w: 0.8754262}
  m_LocalPosition: {x: 0, y: 3, z: 0}
  m_LocalScale: {x: 1, y: 1, z: 1}
  m_Children: []
  m_Father: {fileID: 0}
  m_RootOrder: 0
  m_LocalEulerAnglesHint: {x: 50, y: -30, z: 0}
--- !u!1 &221526971
GameObject:
  m_ObjectHideFlags: 0
  m_PrefabParentObject: {fileID: 0}
  m_PrefabInternal: {fileID: 0}
  serializedVersion: 5
  m_Component:
  - component: {fileID: 221526974}
  - component: {fileID: 221526973}
  - component: {fileID: 221526972}
  - component: {fileID: 221526975}
  - component: {fileID: 221526976}
  m_Layer: 0
  m_Name: TestMessages
  m_TagString: Untagged
  m_Icon: {fileID: 0}
  m_NavMeshLayer: 0
  m_StaticEditorFlags: 0
  m_IsActive: 1
--- !u!102 &221526972
TextMesh:
  serializedVersion: 3
  m_ObjectHideFlags: 0
  m_PrefabParentObject: {fileID: 0}
  m_PrefabInternal: {fileID: 0}
  m_GameObject: {fileID: 221526971}
  m_Text: The click handler was called 0 times. Currently, focus is not overridden.
  m_OffsetZ: 0
  m_CharacterSize: 1
  m_LineSpacing: 1
  m_Anchor: 0
  m_Alignment: 0
  m_TabSize: 4
  m_FontSize: 0
  m_FontStyle: 0
  m_RichText: 1
  m_Font: {fileID: 10102, guid: 0000000000000000e000000000000000, type: 0}
  m_Color:
    serializedVersion: 2
    rgba: 4294967295
--- !u!23 &221526973
MeshRenderer:
  m_ObjectHideFlags: 0
  m_PrefabParentObject: {fileID: 0}
  m_PrefabInternal: {fileID: 0}
  m_GameObject: {fileID: 221526971}
  m_Enabled: 1
  m_CastShadows: 1
  m_ReceiveShadows: 1
  m_MotionVectors: 1
  m_LightProbeUsage: 1
  m_ReflectionProbeUsage: 1
  m_Materials:
  - {fileID: 10100, guid: 0000000000000000e000000000000000, type: 0}
  m_StaticBatchInfo:
    firstSubMesh: 0
    subMeshCount: 0
  m_StaticBatchRoot: {fileID: 0}
  m_ProbeAnchor: {fileID: 0}
  m_LightProbeVolumeOverride: {fileID: 0}
  m_ScaleInLightmap: 1
  m_PreserveUVs: 0
  m_IgnoreNormalsForChartDetection: 0
  m_ImportantGI: 0
  m_SelectedEditorRenderState: 3
  m_MinimumChartSize: 4
  m_AutoUVMaxDistance: 0.5
  m_AutoUVMaxAngle: 89
  m_LightmapParameters: {fileID: 0}
  m_SortingLayerID: 0
  m_SortingLayer: 0
  m_SortingOrder: 0
--- !u!4 &221526974
Transform:
  m_ObjectHideFlags: 0
  m_PrefabParentObject: {fileID: 0}
  m_PrefabInternal: {fileID: 0}
  m_GameObject: {fileID: 221526971}
  m_LocalRotation: {x: 0, y: 0, z: 0, w: 1}
  m_LocalPosition: {x: 0, y: 0, z: 2}
  m_LocalScale: {x: 0.04, y: 0.04, z: 0.04}
  m_Children: []
  m_Father: {fileID: 0}
  m_RootOrder: 4
  m_LocalEulerAnglesHint: {x: 0, y: 0, z: 0}
--- !u!114 &221526975
MonoBehaviour:
  m_ObjectHideFlags: 0
  m_PrefabParentObject: {fileID: 0}
  m_PrefabInternal: {fileID: 0}
  m_GameObject: {fileID: 221526971}
  m_Enabled: 1
  m_EditorHideFlags: 0
  m_Script: {fileID: 11500000, guid: cac20ddb16c1fe54cac9ae87c0d6680c, type: 3}
  m_Name: 
  m_EditorClassIdentifier: 
<<<<<<< HEAD
--- !u!65 &221526976
BoxCollider:
  m_ObjectHideFlags: 0
  m_PrefabParentObject: {fileID: 0}
  m_PrefabInternal: {fileID: 0}
  m_GameObject: {fileID: 221526971}
  m_Material: {fileID: 0}
  m_IsTrigger: 0
  m_Enabled: 1
  serializedVersion: 2
  m_Size: {x: 41.5, y: 1.4523438, z: 0}
  m_Center: {x: 20.75, y: -0.7261719, z: -0}
--- !u!1 &774281391
GameObject:
  m_ObjectHideFlags: 0
  m_PrefabParentObject: {fileID: 0}
  m_PrefabInternal: {fileID: 0}
  serializedVersion: 5
  m_Component:
  - component: {fileID: 774281392}
  m_Layer: 0
  m_Name: Managers
  m_TagString: Untagged
  m_Icon: {fileID: 0}
  m_NavMeshLayer: 0
  m_StaticEditorFlags: 0
  m_IsActive: 1
--- !u!4 &774281392
Transform:
  m_ObjectHideFlags: 0
  m_PrefabParentObject: {fileID: 0}
  m_PrefabInternal: {fileID: 0}
  m_GameObject: {fileID: 774281391}
  m_LocalRotation: {x: 0, y: 0, z: 0, w: 1}
  m_LocalPosition: {x: 0, y: 0, z: 0}
  m_LocalScale: {x: 1, y: 1, z: 1}
  m_Children:
  - {fileID: 132977043}
  - {fileID: 1873672612}
  m_Father: {fileID: 0}
  m_RootOrder: 2
  m_LocalEulerAnglesHint: {x: 0, y: 0, z: 0}
--- !u!1001 &802443557
=======
--- !u!1001 &325159724
>>>>>>> ac6b63cd
Prefab:
  m_ObjectHideFlags: 0
  serializedVersion: 2
  m_Modification:
    m_TransformParent: {fileID: 0}
    m_Modifications:
    - target: {fileID: 4000011792100794, guid: a611e772ef8ddf64d8106a9cbb70f31c, type: 2}
      propertyPath: m_LocalPosition.x
      value: 0
      objectReference: {fileID: 0}
    - target: {fileID: 4000011792100794, guid: a611e772ef8ddf64d8106a9cbb70f31c, type: 2}
      propertyPath: m_LocalPosition.y
      value: 0
      objectReference: {fileID: 0}
    - target: {fileID: 4000011792100794, guid: a611e772ef8ddf64d8106a9cbb70f31c, type: 2}
      propertyPath: m_LocalPosition.z
      value: 0
      objectReference: {fileID: 0}
    - target: {fileID: 4000011792100794, guid: a611e772ef8ddf64d8106a9cbb70f31c, type: 2}
      propertyPath: m_LocalRotation.x
      value: 0
      objectReference: {fileID: 0}
    - target: {fileID: 4000011792100794, guid: a611e772ef8ddf64d8106a9cbb70f31c, type: 2}
      propertyPath: m_LocalRotation.y
      value: 0
      objectReference: {fileID: 0}
    - target: {fileID: 4000011792100794, guid: a611e772ef8ddf64d8106a9cbb70f31c, type: 2}
      propertyPath: m_LocalRotation.z
      value: 0
      objectReference: {fileID: 0}
    - target: {fileID: 4000011792100794, guid: a611e772ef8ddf64d8106a9cbb70f31c, type: 2}
      propertyPath: m_LocalRotation.w
      value: 1
      objectReference: {fileID: 0}
    - target: {fileID: 4000011792100794, guid: a611e772ef8ddf64d8106a9cbb70f31c, type: 2}
      propertyPath: m_RootOrder
      value: 1
      objectReference: {fileID: 0}
    m_RemovedComponents: []
  m_ParentPrefab: {fileID: 100100000, guid: a611e772ef8ddf64d8106a9cbb70f31c, type: 2}
  m_IsPrefabParent: 0
--- !u!114 &325159725 stripped
MonoBehaviour:
  m_PrefabParentObject: {fileID: 114611684728110934, guid: a611e772ef8ddf64d8106a9cbb70f31c,
    type: 2}
  m_PrefabInternal: {fileID: 325159724}
  m_Script: {fileID: 11500000, guid: 0decd33ba8702954885a62b5bc1a778e, type: 3}
--- !u!1001 &1030329791
Prefab:
  m_ObjectHideFlags: 0
  serializedVersion: 2
  m_Modification:
    m_TransformParent: {fileID: 0}
    m_Modifications:
    - target: {fileID: 4541142303025740, guid: d29bc40b7f3df26479d6a0aac211c355, type: 2}
      propertyPath: m_LocalPosition.x
      value: 0
      objectReference: {fileID: 0}
    - target: {fileID: 4541142303025740, guid: d29bc40b7f3df26479d6a0aac211c355, type: 2}
      propertyPath: m_LocalPosition.y
      value: 0
      objectReference: {fileID: 0}
    - target: {fileID: 4541142303025740, guid: d29bc40b7f3df26479d6a0aac211c355, type: 2}
      propertyPath: m_LocalPosition.z
      value: 0
      objectReference: {fileID: 0}
    - target: {fileID: 4541142303025740, guid: d29bc40b7f3df26479d6a0aac211c355, type: 2}
      propertyPath: m_LocalRotation.x
      value: 0
      objectReference: {fileID: 0}
    - target: {fileID: 4541142303025740, guid: d29bc40b7f3df26479d6a0aac211c355, type: 2}
      propertyPath: m_LocalRotation.y
      value: 0
      objectReference: {fileID: 0}
    - target: {fileID: 4541142303025740, guid: d29bc40b7f3df26479d6a0aac211c355, type: 2}
      propertyPath: m_LocalRotation.z
      value: 0
      objectReference: {fileID: 0}
    - target: {fileID: 4541142303025740, guid: d29bc40b7f3df26479d6a0aac211c355, type: 2}
      propertyPath: m_LocalRotation.w
      value: 1
      objectReference: {fileID: 0}
    - target: {fileID: 4541142303025740, guid: d29bc40b7f3df26479d6a0aac211c355, type: 2}
      propertyPath: m_RootOrder
      value: 3
      objectReference: {fileID: 0}
    m_RemovedComponents: []
  m_ParentPrefab: {fileID: 100100000, guid: d29bc40b7f3df26479d6a0aac211c355, type: 2}
  m_IsPrefabParent: 0
--- !u!1001 &1403028522
Prefab:
  m_ObjectHideFlags: 0
  serializedVersion: 2
  m_Modification:
    m_TransformParent: {fileID: 0}
    m_Modifications:
    - target: {fileID: 4000011656901714, guid: 3eddd1c29199313478dd3f912bfab2ab, type: 2}
      propertyPath: m_LocalPosition.x
      value: 0
      objectReference: {fileID: 0}
    - target: {fileID: 4000011656901714, guid: 3eddd1c29199313478dd3f912bfab2ab, type: 2}
      propertyPath: m_LocalPosition.y
      value: 0
      objectReference: {fileID: 0}
    - target: {fileID: 4000011656901714, guid: 3eddd1c29199313478dd3f912bfab2ab, type: 2}
      propertyPath: m_LocalPosition.z
      value: 0
      objectReference: {fileID: 0}
    - target: {fileID: 4000011656901714, guid: 3eddd1c29199313478dd3f912bfab2ab, type: 2}
      propertyPath: m_LocalRotation.x
      value: 0
      objectReference: {fileID: 0}
    - target: {fileID: 4000011656901714, guid: 3eddd1c29199313478dd3f912bfab2ab, type: 2}
      propertyPath: m_LocalRotation.y
      value: 0
      objectReference: {fileID: 0}
    - target: {fileID: 4000011656901714, guid: 3eddd1c29199313478dd3f912bfab2ab, type: 2}
      propertyPath: m_LocalRotation.z
      value: 0
      objectReference: {fileID: 0}
    - target: {fileID: 4000011656901714, guid: 3eddd1c29199313478dd3f912bfab2ab, type: 2}
      propertyPath: m_LocalRotation.w
      value: 1
      objectReference: {fileID: 0}
    - target: {fileID: 4000011656901714, guid: 3eddd1c29199313478dd3f912bfab2ab, type: 2}
      propertyPath: m_RootOrder
      value: 2
      objectReference: {fileID: 0}
    - target: {fileID: 114742747811649402, guid: 3eddd1c29199313478dd3f912bfab2ab,
        type: 2}
      propertyPath: Cursor
      value: 
      objectReference: {fileID: 325159725}
    m_RemovedComponents: []
  m_ParentPrefab: {fileID: 100100000, guid: 3eddd1c29199313478dd3f912bfab2ab, type: 2}
  m_IsPrefabParent: 0<|MERGE_RESOLUTION|>--- conflicted
+++ resolved
@@ -38,19 +38,11 @@
   m_ReflectionIntensity: 1
   m_CustomReflection: {fileID: 0}
   m_Sun: {fileID: 0}
-<<<<<<< HEAD
-  m_IndirectSpecularColor: {r: 0.44657886, g: 0.4964128, b: 0.57481706, a: 1}
---- !u!157 &3
-LightmapSettings:
-  m_ObjectHideFlags: 0
-  serializedVersion: 9
-=======
   m_IndirectSpecularColor: {r: 0.44657898, g: 0.4964133, b: 0.5748178, a: 1}
 --- !u!157 &3
 LightmapSettings:
   m_ObjectHideFlags: 0
   serializedVersion: 11
->>>>>>> ac6b63cd
   m_GIWorkflowMode: 0
   m_GISettings:
     serializedVersion: 2
@@ -62,11 +54,7 @@
     m_EnableBakedLightmaps: 1
     m_EnableRealtimeLightmaps: 1
   m_LightmapEditorSettings:
-<<<<<<< HEAD
-    serializedVersion: 8
-=======
     serializedVersion: 9
->>>>>>> ac6b63cd
     m_Resolution: 2
     m_BakeResolution: 40
     m_TextureWidth: 1024
@@ -89,32 +77,19 @@
     m_PVRDirectSampleCount: 32
     m_PVRSampleCount: 500
     m_PVRBounces: 2
-<<<<<<< HEAD
-    m_PVRFiltering: 0
-    m_PVRFilteringMode: 1
-=======
     m_PVRFilterTypeDirect: 0
     m_PVRFilterTypeIndirect: 0
     m_PVRFilterTypeAO: 0
     m_PVRFilteringMode: 0
->>>>>>> ac6b63cd
     m_PVRCulling: 1
     m_PVRFilteringGaussRadiusDirect: 1
     m_PVRFilteringGaussRadiusIndirect: 5
     m_PVRFilteringGaussRadiusAO: 2
-<<<<<<< HEAD
-    m_PVRFilteringAtrousColorSigma: 1
-    m_PVRFilteringAtrousNormalSigma: 1
-    m_PVRFilteringAtrousPositionSigma: 1
-  m_LightingDataAsset: {fileID: 0}
-  m_ShadowMaskMode: 2
-=======
     m_PVRFilteringAtrousPositionSigmaDirect: 0.5
     m_PVRFilteringAtrousPositionSigmaIndirect: 2
     m_PVRFilteringAtrousPositionSigmaAO: 1
   m_LightingDataAsset: {fileID: 0}
   m_UseShadowmask: 0
->>>>>>> ac6b63cd
 --- !u!196 &4
 NavMeshSettings:
   serializedVersion: 2
@@ -193,7 +168,7 @@
   m_PrefabParentObject: {fileID: 0}
   m_PrefabInternal: {fileID: 0}
   m_GameObject: {fileID: 10687557}
-  m_LocalRotation: {x: 0.4082179, y: -0.23456971, z: 0.10938164, w: 0.8754262}
+  m_LocalRotation: {x: 0.40821788, y: -0.23456968, z: 0.10938163, w: 0.8754261}
   m_LocalPosition: {x: 0, y: 3, z: 0}
   m_LocalScale: {x: 1, y: 1, z: 1}
   m_Children: []
@@ -211,7 +186,6 @@
   - component: {fileID: 221526973}
   - component: {fileID: 221526972}
   - component: {fileID: 221526975}
-  - component: {fileID: 221526976}
   m_Layer: 0
   m_Name: TestMessages
   m_TagString: Untagged
@@ -226,7 +200,7 @@
   m_PrefabParentObject: {fileID: 0}
   m_PrefabInternal: {fileID: 0}
   m_GameObject: {fileID: 221526971}
-  m_Text: The click handler was called 0 times. Currently, focus is not overridden.
+  m_Text: Hello World
   m_OffsetZ: 0
   m_CharacterSize: 1
   m_LineSpacing: 1
@@ -296,53 +270,7 @@
   m_Script: {fileID: 11500000, guid: cac20ddb16c1fe54cac9ae87c0d6680c, type: 3}
   m_Name: 
   m_EditorClassIdentifier: 
-<<<<<<< HEAD
---- !u!65 &221526976
-BoxCollider:
-  m_ObjectHideFlags: 0
-  m_PrefabParentObject: {fileID: 0}
-  m_PrefabInternal: {fileID: 0}
-  m_GameObject: {fileID: 221526971}
-  m_Material: {fileID: 0}
-  m_IsTrigger: 0
-  m_Enabled: 1
-  serializedVersion: 2
-  m_Size: {x: 41.5, y: 1.4523438, z: 0}
-  m_Center: {x: 20.75, y: -0.7261719, z: -0}
---- !u!1 &774281391
-GameObject:
-  m_ObjectHideFlags: 0
-  m_PrefabParentObject: {fileID: 0}
-  m_PrefabInternal: {fileID: 0}
-  serializedVersion: 5
-  m_Component:
-  - component: {fileID: 774281392}
-  m_Layer: 0
-  m_Name: Managers
-  m_TagString: Untagged
-  m_Icon: {fileID: 0}
-  m_NavMeshLayer: 0
-  m_StaticEditorFlags: 0
-  m_IsActive: 1
---- !u!4 &774281392
-Transform:
-  m_ObjectHideFlags: 0
-  m_PrefabParentObject: {fileID: 0}
-  m_PrefabInternal: {fileID: 0}
-  m_GameObject: {fileID: 774281391}
-  m_LocalRotation: {x: 0, y: 0, z: 0, w: 1}
-  m_LocalPosition: {x: 0, y: 0, z: 0}
-  m_LocalScale: {x: 1, y: 1, z: 1}
-  m_Children:
-  - {fileID: 132977043}
-  - {fileID: 1873672612}
-  m_Father: {fileID: 0}
-  m_RootOrder: 2
-  m_LocalEulerAnglesHint: {x: 0, y: 0, z: 0}
---- !u!1001 &802443557
-=======
 --- !u!1001 &325159724
->>>>>>> ac6b63cd
 Prefab:
   m_ObjectHideFlags: 0
   serializedVersion: 2
