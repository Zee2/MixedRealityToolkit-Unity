﻿using System.Reflection;
using UnityEditor;
using UnityEngine;

<<<<<<< HEAD
namespace Microsoft.MixedReality.Toolkit.Editor.Utilities
=======
namespace MRTKPrefix.Utilities.Editor
>>>>>>> c56bcb93
{
    [CustomEditor(typeof(DefaultAsset))]
    public class IconEditor : UnityEditor.Editor
    {
        private Texture2D icon;
        private string filter;
        private string[] filters;
        private bool filterFlag;
        private bool overwriteIcons;
        private MethodInfo getIconForObject;
        private MethodInfo setIconForObject;
        private MethodInfo forceReloadInspectors;
        private MethodInfo copyMonoScriptIconToImporters;

        private void OnEnable()
        {
            if (getIconForObject == null)
            {
                getIconForObject = typeof(EditorGUIUtility).GetMethod("GetIconForObject", BindingFlags.NonPublic | BindingFlags.Static);
            }

            if (setIconForObject == null)
            {
                setIconForObject = typeof(EditorGUIUtility).GetMethod("SetIconForObject", BindingFlags.NonPublic | BindingFlags.Static);
            }

            if (forceReloadInspectors == null)
            {
                forceReloadInspectors = typeof(EditorUtility).GetMethod("ForceReloadInspectors", BindingFlags.NonPublic | BindingFlags.Static);
            }

            if (copyMonoScriptIconToImporters == null)
            {
                copyMonoScriptIconToImporters = typeof(MonoImporter).GetMethod("CopyMonoScriptIconToImporters", BindingFlags.NonPublic | BindingFlags.Static);
            }
        }

        public override void OnInspectorGUI()
        {
            GUI.enabled = true;
            icon = (Texture2D)EditorGUILayout.ObjectField("Icon Texture", icon, typeof(Texture2D), false);
            filter = EditorGUILayout.TextField(new GUIContent("Partial name filters", "Use comma separated values for each partial name search."), filter);
            filterFlag = EditorGUILayout.Toggle(filterFlag ? "Skipping filter results" : "Targeting filter results", filterFlag);

            EditorGUI.BeginChangeCheck();
            overwriteIcons = EditorGUILayout.Toggle("Overwrite Icon?", overwriteIcons);

            if (GUILayout.Button("Set Icons for child script assets"))
            {
                filters = !string.IsNullOrEmpty(filter) ? filter.Split(',') : null;

                Object[] selectedAsset = Selection.GetFiltered(typeof(Object), SelectionMode.DeepAssets);
                for (int i = 0; i < selectedAsset.Length; i++)
                {
                    EditorUtility.DisplayProgressBar("Updating Icons...", $"{i} of {selectedAsset.Length} {selectedAsset[i].name}", i / (float)selectedAsset.Length);
                    var path = AssetDatabase.GetAssetPath(selectedAsset[i]);
                    if (!path.Contains(".cs")) { continue; }

                    if (filters != null)
                    {
                        bool matched = filterFlag;
                        for (int j = 0; j < filters.Length; j++)
                        {
                            if (selectedAsset[i].name.ToLower().Contains(filters[j].ToLower()))
                            {
                                matched = !filterFlag;
                            }
                        }

                        if (overwriteIcons && !matched ||
                           !overwriteIcons && matched)
                        {
                            continue;
                        }
                    }

                    SetIcon(selectedAsset[i], icon, overwriteIcons);
                }

                AssetDatabase.SaveAssets();
                AssetDatabase.Refresh(ImportAssetOptions.ForceUpdate);
                EditorUtility.ClearProgressBar();
            }

            GUI.enabled = false;
        }

        private void SetIcon(Object selectedObject, Texture2D texture, bool overwrite)
        {
            var setIcon = (Texture2D)getIconForObject.Invoke(null, new object[] { selectedObject });

            if (setIcon != null && !overwrite)
            {
                return;
            }

            setIconForObject.Invoke(null, new object[] { selectedObject, texture });
            forceReloadInspectors.Invoke(null, null);
            copyMonoScriptIconToImporters.Invoke(null, new object[] { selectedObject as MonoScript });
        }
    }
}<|MERGE_RESOLUTION|>--- conflicted
+++ resolved
@@ -2,11 +2,7 @@
 using UnityEditor;
 using UnityEngine;
 
-<<<<<<< HEAD
-namespace Microsoft.MixedReality.Toolkit.Editor.Utilities
-=======
 namespace MRTKPrefix.Utilities.Editor
->>>>>>> c56bcb93
 {
     [CustomEditor(typeof(DefaultAsset))]
     public class IconEditor : UnityEditor.Editor
