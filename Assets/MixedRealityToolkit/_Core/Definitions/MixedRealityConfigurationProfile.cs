﻿// Copyright (c) Microsoft Corporation. All rights reserved.
// Licensed under the MIT License. See LICENSE in the project root for license information.

using Microsoft.MixedReality.Toolkit.Internal.Attributes;
using Microsoft.MixedReality.Toolkit.Internal.Definitions.Devices;
using Microsoft.MixedReality.Toolkit.Internal.Definitions.InputSystem;
using Microsoft.MixedReality.Toolkit.Internal.Definitions.Utilities;
using Microsoft.MixedReality.Toolkit.Internal.Interfaces;
using Microsoft.MixedReality.Toolkit.Internal.Interfaces.InputSystem;
using Microsoft.MixedReality.Toolkit.Internal.Managers;
using System;
using System.Collections.Generic;
using UnityEngine;

namespace Microsoft.MixedReality.Toolkit.Internal.Definitions
{
    /// <summary>
    /// Configuration profile settings for the Mixed Reality Toolkit.
    /// </summary>
    [CreateAssetMenu(menuName = "Mixed Reality Toolkit/Mixed Reality Configuration Profile", fileName = "MixedRealityConfigurationProfile", order = 0)]
    public class MixedRealityConfigurationProfile : ScriptableObject, ISerializationCallbackReceiver
    {
        #region Manager Registry properties

        [SerializeField]
        private SystemType[] initialManagerTypes = null;

        /// <summary>
        /// Dictionary list of active managers used by the Mixed Reality Manager at runtime
        /// </summary>
        public Dictionary<Type, IMixedRealityManager> ActiveManagers { get; } = new Dictionary<Type, IMixedRealityManager>();

        #endregion Manager Registry properties

        #region Mixed Reality Manager configurable properties

        [SerializeField]
        [Tooltip("The scale of the Mixed Reality experience.")]
        private ExperienceScale targetExperienceScale = ExperienceScale.Room;

        /// <summary>
        /// The desired the scale of the experience.
        /// </summary>
        public ExperienceScale TargetExperienceScale
        {
            get { return targetExperienceScale; }
            set { targetExperienceScale = value; }
        }

        [SerializeField]
        [Tooltip("Enable the Camera Profile on Startup.")]
        private bool enableCameraProfile = false;

        /// <summary>
        /// Enable and configure the Camera Profile for the Mixed Reality Toolkit
        /// </summary>
        public bool IsCameraProfileEnabled
        {
            get
            {
                return CameraProfile != null && enableCameraProfile;
            }

            private set { enableCameraProfile = value; }
        }

        [SerializeField]
        [Tooltip("Camera profile.")]
        private MixedRealityCameraProfile cameraProfile;

        /// <summary>
        /// Input System Action Mapping profile for wiring up Controller input to Actions.
        /// </summary>
        public MixedRealityCameraProfile CameraProfile
        {
            get { return cameraProfile; }
            private set { cameraProfile = value; }
        }

        [SerializeField]
        [Tooltip("Enable the Input System on Startup.")]
        private bool enableInputSystem = false;

        /// <summary>
        /// Enable and configure the Input System component for the Mixed Reality Toolkit
        /// </summary>
        public bool IsInputSystemEnabled
        {
            get
            {
                return inputActionsProfile != null && enableInputSystem;
            }
            private set { enableInputSystem = value; }
        }

        [SerializeField]
        [Tooltip("Input System Class to instantiate at runtime.")]
        [Implements(typeof(IMixedRealityInputSystem), TypeGrouping.ByNamespaceFlat)]
        private SystemType inputSystemType;

        /// <summary>
        /// Input System Script File to instantiate at runtime.
        /// </summary>
        public SystemType InputSystemType
        {
            get { return inputSystemType; }
            private set { inputSystemType = value; }
        }

        [SerializeField]
        [Tooltip("Input System Action Mapping profile for wiring up Controller input to Actions.")]
        private MixedRealityInputActionsProfile inputActionsProfile;

        /// <summary>
        /// Input System Action Mapping profile for wiring up Controller input to Actions.
        /// </summary>
        public MixedRealityInputActionsProfile InputActionsProfile
        {
            get { return inputActionsProfile; }
            private set { inputActionsProfile = value; }
        }

        [SerializeField]
        [Tooltip("Profile for configuring pointers.")]
        private MixedRealityPointerProfile pointerProfile;

        /// <summary>
        /// Active profile for controller mapping configuration
        /// </summary>
        public MixedRealityPointerProfile PointerProfile
        {
            get { return pointerProfile; }
            private set { pointerProfile = value; }
        }

        [SerializeField]
        [Tooltip("Enable Speech Commands on startup.")]
        private bool enableSpeechCommands = false;

        /// <summary>
        /// Enable and configure the speech commands for your application.
        /// </summary>
        public bool IsSpeechCommandsEnabled
        {
            get { return speechCommandsProfile != null && enableSpeechCommands; }
            private set { enableSpeechCommands = value; }
        }

        [SerializeField]
        [Tooltip("Speech Command profile for wiring up Voice Input to Actions.")]
        private MixedRealitySpeechCommandsProfile speechCommandsProfile;

        /// <summary>
        /// Speech commands profile for configured speech commands, for use by the speech recognition system
        /// </summary>
        public MixedRealitySpeechCommandsProfile SpeechCommandsProfile
        {
            get { return speechCommandsProfile; }
            private set { speechCommandsProfile = value; }
        }

        [SerializeField]
        [Tooltip("Enable and configure the devices for your application.")]
        private bool enableControllerMapping = false;

        /// <summary>
        /// Enable and configure the devices for your application.
        /// </summary>
        public bool IsControllerMappingEnabled
        {
            get { return controllerMappingProfile != null && enableControllerMapping && enableInputSystem; }
            private set { enableControllerMapping = value; }
        }

        [SerializeField]
        [Tooltip("Device profile for wiring up physical inputs to Actions.")]
        private MixedRealityControllerMappingProfile controllerMappingProfile;

        /// <summary>
        /// Active profile for controller mapping configuration
        /// </summary>
        public MixedRealityControllerMappingProfile ControllerMappingProfile
        {
            get { return controllerMappingProfile; }
            private set { controllerMappingProfile = value; }
        }

        [SerializeField]
        [Tooltip("Enable the Boundary on Startup")]
        private bool enableBoundarySystem = false;

        /// <summary>
        /// Enable and configure the boundary system.
        /// </summary>
        public bool IsBoundarySystemEnabled
        {
<<<<<<< HEAD
            get { return boundarySystemType?.Type != null && enableBoundarySystem; }
=======
            get { return boundarySystemType.Type != null && enableBoundarySystem; }
>>>>>>> b3682b65
            private set { enableInputSystem = value; }
        }

        [SerializeField]
        [Tooltip("Boundary System Class to instantiate at runtime.")]
        [Implements(typeof(IMixedRealityBoundarySystem), TypeGrouping.ByNamespaceFlat)]
        private SystemType boundarySystemType;

        /// <summary>
        /// Boundary System Script File to instantiate at runtime.
        /// </summary>
        public SystemType BoundarySystemSystemType
        {
            get { return boundarySystemType; }
            private set { boundarySystemType = value; }
        }

        [SerializeField]
        [Tooltip("The approximate height of the playspace, in meters.")]
        private float boundaryHeight = 3.0f;

        /// <summary>
        /// The approximate height of the playspace, in meters.
        /// </summary>
        /// <remarks>
        /// The BoundaryHeight property is used to create a three dimensional volume for the playspace.
        /// </remarks>
        public float BoundaryHeight
        {
            get { return boundaryHeight; }
            set { boundaryHeight = value; }
        }

        [SerializeField]
        [Tooltip("Instruct the platform whether or not to render the playspace boundary. Note: not all platforms support configuring this option.")]
        private bool enablePlatformBoundaryRendering = true;

        /// <summary>
        /// Instruct the platform whether or not to render the playspace boundary.
        /// </summary>
        /// <remarks>
        /// Not all platforms support the EnablePlatformBoundaryRendering property.
        /// </remarks>
        public bool IsPlatformBoundaryRenderingEnabled
        {
            get { return enablePlatformBoundaryRendering; }
            set { enablePlatformBoundaryRendering = value; }
        }

        #endregion Mixed Reality Manager configurable properties

        #region ISerializationCallbackReceiver Implementation

        /// <inheritdoc />
        void ISerializationCallbackReceiver.OnBeforeSerialize()
        {
            var count = ActiveManagers.Count;
            initialManagerTypes = new SystemType[count];

            foreach (var manager in ActiveManagers)
            {
                --count;
                initialManagerTypes[count] = new SystemType(manager.Value.GetType());
            }
        }

        /// <inheritdoc />
        void ISerializationCallbackReceiver.OnAfterDeserialize()
        {
            if (ActiveManagers.Count == 0)
            {
                for (int i = 0; i < initialManagerTypes?.Length; i++)
                {
                    ActiveManagers.Add(initialManagerTypes[i], Activator.CreateInstance(initialManagerTypes[i]) as IMixedRealityManager);
                }
            }
        }
    }
    #endregion  ISerializationCallbackReceiver Implementation
}<|MERGE_RESOLUTION|>--- conflicted
+++ resolved
@@ -7,7 +7,6 @@
 using Microsoft.MixedReality.Toolkit.Internal.Definitions.Utilities;
 using Microsoft.MixedReality.Toolkit.Internal.Interfaces;
 using Microsoft.MixedReality.Toolkit.Internal.Interfaces.InputSystem;
-using Microsoft.MixedReality.Toolkit.Internal.Managers;
 using System;
 using System.Collections.Generic;
 using UnityEngine;
@@ -121,11 +120,11 @@
         }
 
         [SerializeField]
-        [Tooltip("Profile for configuring pointers.")]
+        [Tooltip("Pointer Configuration options")]
         private MixedRealityPointerProfile pointerProfile;
 
         /// <summary>
-        /// Active profile for controller mapping configuration
+        /// Pointer configuration options
         /// </summary>
         public MixedRealityPointerProfile PointerProfile
         {
@@ -194,11 +193,7 @@
         /// </summary>
         public bool IsBoundarySystemEnabled
         {
-<<<<<<< HEAD
-            get { return boundarySystemType?.Type != null && enableBoundarySystem; }
-=======
             get { return boundarySystemType.Type != null && enableBoundarySystem; }
->>>>>>> b3682b65
             private set { enableInputSystem = value; }
         }
 
