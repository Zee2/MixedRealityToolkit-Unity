﻿// Copyright (c) Microsoft Corporation. All rights reserved.
// Licensed under the MIT License. See LICENSE in the project root for license information.﻿

using Microsoft.MixedReality.Toolkit.Utilities.Editor;
using System;
using UnityEditor;
using UnityEngine;

namespace Microsoft.MixedReality.Toolkit.Editor
{
    [CustomEditor(typeof(MixedRealityRegisteredServiceProvidersProfile))]
    public class MixedRealityRegisteredServiceProviderProfileInspector : BaseMixedRealityToolkitConfigurationProfileInspector
    {
        private static readonly GUIContent MinusButtonContent = new GUIContent("-", "Unregister");
        private static readonly GUIContent AddButtonContent = new GUIContent("+ Register a new Service Provider");
        private SerializedProperty configurations;

        private static bool[] configFoldouts;

        private const string ProfileTitle = "Registered Services Settings";
        private const string ProfileDescription = "This profile defines any additional Services like systems, features, and managers to register with the Mixed Reality Toolkit.";

        protected override void OnEnable()
        {
            base.OnEnable();

            configurations = serializedObject.FindProperty("configurations");
            configFoldouts = new bool[configurations.arraySize];
        }

        public override void OnInspectorGUI()
        {
<<<<<<< HEAD
            if (!RenderProfileHeader(ProfileTitle, ProfileDescription))
            {
                return;
            }

            GUI.enabled = !CheckProfileLock((BaseMixedRealityProfile)target);
=======
            RenderTitleDescriptionAndLogo(
                "Registered Service Providers Profile",
                "This profile defines any additional Services like systems, features, and managers to register with the Mixed Reality Toolkit.");
            if (MixedRealityInspectorUtility.CheckMixedRealityConfigured(true, !RenderAsSubProfile))
            {
                if (DrawBacktrackProfileButton("Back to Configuration Profile", MixedRealityToolkit.Instance.ActiveProfile))
                {
                    return;
                }
            }

            CheckProfileLock(target);

>>>>>>> e73c6dfd
            serializedObject.Update();

            RenderList(configurations);

            serializedObject.ApplyModifiedProperties();
            GUI.enabled = true;
        }

        private void RenderList(SerializedProperty list)
        {
            EditorGUILayout.Space();
            GUILayout.BeginVertical();

            if (GUILayout.Button(AddButtonContent, EditorStyles.miniButton))
            {
                list.InsertArrayElementAtIndex(list.arraySize);
                SerializedProperty managerConfig = list.GetArrayElementAtIndex(list.arraySize - 1);
                var componentName = managerConfig.FindPropertyRelative("componentName");
                componentName.stringValue = $"New Configuration {list.arraySize - 1}";
                var priority = managerConfig.FindPropertyRelative("priority");
                priority.intValue = 10;
                var runtimePlatform = managerConfig.FindPropertyRelative("runtimePlatform");
                runtimePlatform.intValue = -1;
                var configurationProfile = managerConfig.FindPropertyRelative("configurationProfile");
                configurationProfile.objectReferenceValue = null;
                serializedObject.ApplyModifiedProperties();
                var componentType = ((MixedRealityRegisteredServiceProvidersProfile)serializedObject.targetObject).Configurations[list.arraySize - 1].ComponentType;
                componentType.Type = null;
                configFoldouts = new bool[list.arraySize];
                return;
            }

            GUILayout.Space(12f);

            if (list == null || list.arraySize == 0)
            {
                EditorGUILayout.HelpBox("Register a new Service Provider.", MessageType.Warning);
                GUILayout.EndVertical();
                return;
            }

            GUILayout.BeginVertical();

            GUILayout.BeginHorizontal();
            EditorGUILayout.LabelField("Configurations", EditorStyles.boldLabel, GUILayout.ExpandWidth(true));
            GUILayout.EndHorizontal();
            EditorGUILayout.Space();

            bool changed = false;

            for (int i = 0; i < list.arraySize; i++)
            {
                SerializedProperty managerConfig = list.GetArrayElementAtIndex(i);
                var componentName = managerConfig.FindPropertyRelative("componentName");
                var componentType = managerConfig.FindPropertyRelative("componentType");
                var priority = managerConfig.FindPropertyRelative("priority");
                var runtimePlatform = managerConfig.FindPropertyRelative("runtimePlatform");
                var configurationProfile = managerConfig.FindPropertyRelative("configurationProfile");

                GUILayout.BeginVertical();
                EditorGUILayout.BeginHorizontal();

                configFoldouts[i] = EditorGUILayout.Foldout(configFoldouts[i], componentName.stringValue, true);

                if (GUILayout.Button(MinusButtonContent, EditorStyles.miniButtonRight, GUILayout.Width(24f)))
                {
                    list.DeleteArrayElementAtIndex(i);
                    serializedObject.ApplyModifiedProperties();
                    EditorGUILayout.EndHorizontal();
                    GUILayout.EndVertical();
                    changed = true;
                    break;
                }

                EditorGUILayout.EndHorizontal();

                if (configFoldouts[i] || RenderAsSubProfile)
                {
                    EditorGUI.indentLevel++;

                    EditorGUI.BeginChangeCheck();
                    EditorGUILayout.PropertyField(componentName);
                    changed |= EditorGUI.EndChangeCheck();

                    EditorGUI.BeginChangeCheck();
                    EditorGUILayout.PropertyField(componentType);
                    if (EditorGUI.EndChangeCheck())
                    {
                        // Try to assign default configuration profile when type changes.
                        serializedObject.ApplyModifiedProperties();
                        AssignDefaultConfigurationValues(((MixedRealityRegisteredServiceProvidersProfile)serializedObject.targetObject).Configurations[i].ComponentType, configurationProfile, runtimePlatform);
                        changed = true;

                        GUILayout.EndVertical();
                        break;
                    }

                    EditorGUI.BeginChangeCheck();
                    EditorGUILayout.PropertyField(priority);
                    EditorGUILayout.PropertyField(runtimePlatform);

                    changed |= EditorGUI.EndChangeCheck();

                    Type serviceType = null;
                    if (configurationProfile.objectReferenceValue != null)
                    {
                        serviceType = (target as MixedRealityRegisteredServiceProvidersProfile).Configurations[i].ComponentType;
                    }

                    changed |= RenderProfile(configurationProfile, true, true, serviceType);

                    EditorGUI.indentLevel--;

                    serializedObject.ApplyModifiedProperties();
                }

                GUILayout.EndVertical();
                GUILayout.Space(12f);
            }

            GUILayout.EndVertical();
            GUILayout.EndVertical();

            if (changed)
            {
                EditorApplication.delayCall += () => MixedRealityToolkit.Instance.ResetConfiguration(MixedRealityToolkit.Instance.ActiveProfile);
            }
        }

        private void AssignDefaultConfigurationValues(System.Type componentType, SerializedProperty configurationProfile, SerializedProperty runtimePlatform)
        {
            configurationProfile.objectReferenceValue = null;
            runtimePlatform.intValue = -1;

            if (componentType != null &&
                MixedRealityExtensionServiceAttribute.Find(componentType) is MixedRealityExtensionServiceAttribute attr)
            {
                configurationProfile.objectReferenceValue = attr.DefaultProfile;
                runtimePlatform.intValue = (int)attr.RuntimePlatforms;
            }

            serializedObject.ApplyModifiedProperties();
        }
    }
}<|MERGE_RESOLUTION|>--- conflicted
+++ resolved
@@ -30,28 +30,12 @@
 
         public override void OnInspectorGUI()
         {
-<<<<<<< HEAD
             if (!RenderProfileHeader(ProfileTitle, ProfileDescription))
             {
                 return;
             }
 
             GUI.enabled = !CheckProfileLock((BaseMixedRealityProfile)target);
-=======
-            RenderTitleDescriptionAndLogo(
-                "Registered Service Providers Profile",
-                "This profile defines any additional Services like systems, features, and managers to register with the Mixed Reality Toolkit.");
-            if (MixedRealityInspectorUtility.CheckMixedRealityConfigured(true, !RenderAsSubProfile))
-            {
-                if (DrawBacktrackProfileButton("Back to Configuration Profile", MixedRealityToolkit.Instance.ActiveProfile))
-                {
-                    return;
-                }
-            }
-
-            CheckProfileLock(target);
-
->>>>>>> e73c6dfd
             serializedObject.Update();
 
             RenderList(configurations);
