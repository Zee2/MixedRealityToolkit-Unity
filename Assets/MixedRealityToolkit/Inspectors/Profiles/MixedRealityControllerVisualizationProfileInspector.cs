﻿// Copyright (c) Microsoft Corporation. All rights reserved.
// Licensed under the MIT License. See LICENSE in the project root for license information.﻿

using Microsoft.MixedReality.Toolkit.Utilities;
using Microsoft.MixedReality.Toolkit.Utilities.Editor;
using Microsoft.MixedReality.Toolkit.Input.UnityInput;
using UnityEditor;
using UnityEngine;
using Microsoft.MixedReality.Toolkit.Editor;

namespace Microsoft.MixedReality.Toolkit.Input.Editor
{
    [CustomEditor(typeof(MixedRealityControllerVisualizationProfile))]
    public class MixedRealityControllerVisualizationProfileInspector : BaseMixedRealityToolkitConfigurationProfileInspector
    {
        private static readonly GUIContent ControllerAddButtonContent = new GUIContent("+ Add a New Controller Definition");
        private static readonly GUIContent ControllerMinusButtonContent = new GUIContent("-", "Remove Controller Definition");

        private static readonly GUIContent[] HandednessSelections =
        {
            new GUIContent("Left Hand"),
            new GUIContent("Right Hand"),
        };

        private static bool showVisualizationProperties = true;
        private SerializedProperty renderMotionControllers;
        private SerializedProperty defaultControllerVisualizationType;

        private static bool showModelProperties = true;
        private SerializedProperty useDefaultModels;
        private SerializedProperty globalLeftHandedControllerModel;
        private SerializedProperty globalRightHandedControllerModel;
        private SerializedProperty globalLeftHandModel;
        private SerializedProperty globalRightHandModel;

        private static bool showControllerDefinitions = true;
        private SerializedProperty controllerVisualizationSettings;

        private MixedRealityControllerVisualizationProfile thisProfile;

        private float defaultLabelWidth;
        private float defaultFieldWidth;

        private const string ProfileTitle = "Controller Visualization Settings";
        private const string ProfileDescription = "Define all the custom controller visualizations you'd like to use for each controller type when they're rendered in the scene.\n\n" +
                                    "Global settings are the default fallback, and any specific controller definitions take precedence.";

        protected override void OnEnable()
        {
            base.OnEnable();

            defaultLabelWidth = EditorGUIUtility.labelWidth;
            defaultFieldWidth = EditorGUIUtility.fieldWidth;

            thisProfile = target as MixedRealityControllerVisualizationProfile;

            renderMotionControllers = serializedObject.FindProperty("renderMotionControllers");
            defaultControllerVisualizationType = serializedObject.FindProperty("defaultControllerVisualizationType");
            useDefaultModels = serializedObject.FindProperty("useDefaultModels");
            globalLeftHandedControllerModel = serializedObject.FindProperty("globalLeftControllerModel");
            globalRightHandedControllerModel = serializedObject.FindProperty("globalRightControllerModel");
            globalLeftHandModel = serializedObject.FindProperty("globalLeftHandVisualizer");
            globalRightHandModel = serializedObject.FindProperty("globalRightHandVisualizer");
            controllerVisualizationSettings = serializedObject.FindProperty("controllerVisualizationSettings");
        }

        public override void OnInspectorGUI()
        {
<<<<<<< HEAD
            if (!MixedRealityToolkit.Instance.ActiveProfile.IsInputSystemEnabled)
            {
                RenderMixedRealityToolkitLogo();

                EditorGUILayout.HelpBox("No input system is enabled, or you need to specify the type in the main configuration profile.", MessageType.Error);
=======
            RenderTitleDescriptionAndLogo(
                "Controller Visualizations",
                "Define all the custom controller visualizations you'd like to use for each controller type when they're rendered in the scene.\n\n" +
                "Global settings are the default fallback, and any specific controller definitions take precedence.");

            if (MixedRealityInspectorUtility.CheckMixedRealityConfigured(true, !RenderAsSubProfile))
            {
                if (!MixedRealityToolkit.Instance.ActiveProfile.IsInputSystemEnabled)
                {
                    EditorGUILayout.HelpBox("No input system is enabled, or you need to specify the type in the main configuration profile.", MessageType.Error);
>>>>>>> e73c6dfd

                    DrawBacktrackProfileButton("Back to Configuration Profile", MixedRealityToolkit.Instance.ActiveProfile);

                    return;
                }

<<<<<<< HEAD
            if (!RenderProfileHeader(ProfileTitle, ProfileDescription, BackProfileType.Input))
            {
                return;
            }

            GUI.enabled = !CheckProfileLock((BaseMixedRealityProfile)target);
=======
                if (DrawBacktrackProfileButton("Back to Input Profile", MixedRealityToolkit.Instance.ActiveProfile.InputSystemProfile))
                {
                    return;
                }
            }
            
>>>>>>> e73c6dfd
            serializedObject.Update();

            EditorGUILayout.LabelField("Visualization Settings", EditorStyles.boldLabel);
            {
                EditorGUILayout.PropertyField(renderMotionControllers);

                EditorGUILayout.PropertyField(defaultControllerVisualizationType);

                if (thisProfile.DefaultControllerVisualizationType == null ||
                    thisProfile.DefaultControllerVisualizationType.Type == null)
                {
                    EditorGUILayout.HelpBox("A default controller visualization type must be defined!", MessageType.Error);
                }
            }

            var leftHandModelPrefab = globalLeftHandedControllerModel.objectReferenceValue as GameObject;
            var rightHandModelPrefab = globalRightHandedControllerModel.objectReferenceValue as GameObject;

            EditorGUILayout.Space();
            EditorGUILayout.LabelField("Controller Model Settings", EditorStyles.boldLabel);
            {
                EditorGUILayout.PropertyField(useDefaultModels);

                if (useDefaultModels.boolValue && (leftHandModelPrefab != null || rightHandModelPrefab != null))
                {
                    EditorGUILayout.HelpBox("When default models are used, an attempt is made to obtain controller models from the platform sdk. The global left and right models are only shown if no model can be obtained.", MessageType.Warning);
                }

                EditorGUI.BeginChangeCheck();
                leftHandModelPrefab = EditorGUILayout.ObjectField(new GUIContent(globalLeftHandedControllerModel.displayName, "Note: If the default model is not found, the fallback is the global left hand model."), leftHandModelPrefab, typeof(GameObject), false) as GameObject;

                if (EditorGUI.EndChangeCheck() && CheckVisualizer(leftHandModelPrefab))
                {
                    globalLeftHandedControllerModel.objectReferenceValue = leftHandModelPrefab;
                }

                EditorGUI.BeginChangeCheck();
                rightHandModelPrefab = EditorGUILayout.ObjectField(new GUIContent(globalRightHandedControllerModel.displayName, "Note: If the default model is not found, the fallback is the global right hand model."), rightHandModelPrefab, typeof(GameObject), false) as GameObject;

                if (EditorGUI.EndChangeCheck() && CheckVisualizer(rightHandModelPrefab))
                {
                    globalRightHandedControllerModel.objectReferenceValue = rightHandModelPrefab;
                }

                EditorGUILayout.PropertyField(globalLeftHandModel);
                EditorGUILayout.PropertyField(globalRightHandModel);
            }

            EditorGUIUtility.labelWidth = defaultLabelWidth;

            EditorGUILayout.Space();
            showControllerDefinitions = EditorGUILayout.Foldout(showControllerDefinitions, "Controller Definitions", true);
            if (showControllerDefinitions)
            {
                using (new EditorGUI.IndentLevelScope())
                {
                    RenderControllerList(controllerVisualizationSettings);
                }
            }

            serializedObject.ApplyModifiedProperties();
            GUI.enabled = true;
        }

        private void RenderControllerList(SerializedProperty controllerList)
        {
            if (thisProfile.ControllerVisualizationSettings.Length != controllerList.arraySize) { return; }

            EditorGUILayout.Space();

            if (RenderIndentedButton(ControllerAddButtonContent, EditorStyles.miniButton))
            {
                controllerList.InsertArrayElementAtIndex(controllerList.arraySize);
                var index = controllerList.arraySize - 1;
                var controllerSetting = controllerList.GetArrayElementAtIndex(index);
                var mixedRealityControllerMappingDescription = controllerSetting.FindPropertyRelative("description");
                mixedRealityControllerMappingDescription.stringValue = typeof(GenericJoystickController).Name;
                var mixedRealityControllerHandedness = controllerSetting.FindPropertyRelative("handedness");
                mixedRealityControllerHandedness.intValue = 1;
                serializedObject.ApplyModifiedProperties();
                thisProfile.ControllerVisualizationSettings[index].ControllerType.Type = typeof(GenericJoystickController);
                return;
            }

            for (int i = 0; i < controllerList.arraySize; i++)
            {
                EditorGUILayout.Space();
                EditorGUILayout.BeginHorizontal();

                // TODO: Troy
                //EditorGUIUtility.labelWidth = 64f;
                EditorGUIUtility.fieldWidth = 64f;
                var controllerSetting = controllerList.GetArrayElementAtIndex(i);
                var mixedRealityControllerMappingDescription = controllerSetting.FindPropertyRelative("description");
                bool hasValidType = thisProfile.ControllerVisualizationSettings[i].ControllerType != null &&
                                    thisProfile.ControllerVisualizationSettings[i].ControllerType.Type != null;

                mixedRealityControllerMappingDescription.stringValue = hasValidType
                    ? thisProfile.ControllerVisualizationSettings[i].ControllerType.Type.Name.ToProperCase()
                    : "Undefined Controller";

                serializedObject.ApplyModifiedProperties();
                var mixedRealityControllerHandedness = controllerSetting.FindPropertyRelative("handedness");
                EditorGUILayout.LabelField($"{mixedRealityControllerMappingDescription.stringValue} {((Handedness)mixedRealityControllerHandedness.intValue).ToString().ToProperCase()} Hand");

                EditorGUIUtility.fieldWidth = defaultFieldWidth;
                EditorGUIUtility.labelWidth = defaultLabelWidth;

                if (GUILayout.Button(ControllerMinusButtonContent, EditorStyles.miniButtonRight, GUILayout.Width(24f)))
                {
                    controllerList.DeleteArrayElementAtIndex(i);
                    EditorGUILayout.EndHorizontal();
                    GUILayout.EndVertical();
                    return;
                }

                EditorGUILayout.EndHorizontal();

                EditorGUI.indentLevel++;

                EditorGUILayout.PropertyField(controllerSetting.FindPropertyRelative("controllerType"));
                EditorGUILayout.PropertyField(controllerSetting.FindPropertyRelative("controllerVisualizationType"));

                if (!hasValidType)
                {
                    EditorGUILayout.HelpBox("A controller type must be defined!", MessageType.Error);
                }

                var handednessValue = mixedRealityControllerHandedness.intValue - 1;

                // Reset in case it was set to something other than left or right.
                if (handednessValue < 0 || handednessValue > 1) { handednessValue = 0; }

                EditorGUI.BeginChangeCheck();
                handednessValue = EditorGUILayout.IntPopup(new GUIContent(mixedRealityControllerHandedness.displayName, mixedRealityControllerHandedness.tooltip), handednessValue, HandednessSelections, null);

                if (EditorGUI.EndChangeCheck())
                {
                    mixedRealityControllerHandedness.intValue = handednessValue + 1;
                }

                var overrideModel = controllerSetting.FindPropertyRelative("overrideModel");
                var overrideModelPrefab = overrideModel.objectReferenceValue as GameObject;

                var controllerUseDefaultModelOverride = controllerSetting.FindPropertyRelative("useDefaultModel");
                EditorGUILayout.PropertyField(controllerUseDefaultModelOverride);

                if (controllerUseDefaultModelOverride.boolValue && overrideModelPrefab != null)
                {
                    EditorGUILayout.HelpBox("When default model is used, the override model will only be used if the default model cannot be loaded from the driver.", MessageType.Warning);
                }

                EditorGUI.BeginChangeCheck();
                overrideModelPrefab = EditorGUILayout.ObjectField(new GUIContent(overrideModel.displayName, "If no override model is set, the global model is used."), overrideModelPrefab, typeof(GameObject), false) as GameObject;

                if (EditorGUI.EndChangeCheck() && CheckVisualizer(overrideModelPrefab))
                {
                    overrideModel.objectReferenceValue = overrideModelPrefab;
                }

                EditorGUI.indentLevel--;
            }
        }

        private bool CheckVisualizer(GameObject modelPrefab)
        {
            if (modelPrefab == null) { return true; }

            if (PrefabUtility.GetPrefabAssetType(modelPrefab) == PrefabAssetType.NotAPrefab)
            {
                Debug.LogWarning("Assigned GameObject must be a prefab.");
                return false;
            }

            var componentList = modelPrefab.GetComponentsInChildren<IMixedRealityControllerVisualizer>();

            if (componentList == null || componentList.Length == 0)
            {
                if (thisProfile.DefaultControllerVisualizationType != null &&
                    thisProfile.DefaultControllerVisualizationType.Type != null)
                {
                    modelPrefab.AddComponent(thisProfile.DefaultControllerVisualizationType.Type);
                    return true;
                }

                Debug.LogError("No controller visualization type specified!");
            }
            else if (componentList.Length == 1)
            {
                return true;
            }
            else if (componentList.Length > 1)
            {
                Debug.LogWarning("Found too many IMixedRealityControllerVisualizer components on your prefab. There can only be one.");
            }

            return false;
        }
    }
}<|MERGE_RESOLUTION|>--- conflicted
+++ resolved
@@ -66,45 +66,23 @@
 
         public override void OnInspectorGUI()
         {
-<<<<<<< HEAD
             if (!MixedRealityToolkit.Instance.ActiveProfile.IsInputSystemEnabled)
             {
                 RenderMixedRealityToolkitLogo();
 
                 EditorGUILayout.HelpBox("No input system is enabled, or you need to specify the type in the main configuration profile.", MessageType.Error);
-=======
-            RenderTitleDescriptionAndLogo(
-                "Controller Visualizations",
-                "Define all the custom controller visualizations you'd like to use for each controller type when they're rendered in the scene.\n\n" +
-                "Global settings are the default fallback, and any specific controller definitions take precedence.");
-
-            if (MixedRealityInspectorUtility.CheckMixedRealityConfigured(true, !RenderAsSubProfile))
-            {
-                if (!MixedRealityToolkit.Instance.ActiveProfile.IsInputSystemEnabled)
-                {
-                    EditorGUILayout.HelpBox("No input system is enabled, or you need to specify the type in the main configuration profile.", MessageType.Error);
->>>>>>> e73c6dfd
-
-                    DrawBacktrackProfileButton("Back to Configuration Profile", MixedRealityToolkit.Instance.ActiveProfile);
-
-                    return;
-                }
-
-<<<<<<< HEAD
+
+                DrawBacktrackProfileButton("Back to Configuration Profile", MixedRealityToolkit.Instance.ActiveProfile);
+
+                return;
+            }
+
             if (!RenderProfileHeader(ProfileTitle, ProfileDescription, BackProfileType.Input))
             {
                 return;
             }
 
             GUI.enabled = !CheckProfileLock((BaseMixedRealityProfile)target);
-=======
-                if (DrawBacktrackProfileButton("Back to Input Profile", MixedRealityToolkit.Instance.ActiveProfile.InputSystemProfile))
-                {
-                    return;
-                }
-            }
-            
->>>>>>> e73c6dfd
             serializedObject.Update();
 
             EditorGUILayout.LabelField("Visualization Settings", EditorStyles.boldLabel);
