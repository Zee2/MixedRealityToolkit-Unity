--- conflicted
+++ resolved
@@ -91,19 +91,6 @@
 
         public override void OnInspectorGUI()
         {
-<<<<<<< HEAD
-=======
-            RenderTitleDescriptionAndLogo(
-                "Controller Input Mapping",
-                "Use this profile to define all the controllers and their inputs your users will be able to use in your application.\n\n" +
-                "You'll want to define all your Input Actions first. They can then be wired up to hardware sensors, controllers, gestures, and other input devices.");
-
-            if (!MixedRealityInspectorUtility.CheckMixedRealityConfigured(true, !RenderAsSubProfile))
-            {
-                return;
-            }
-
->>>>>>> e73c6dfd
             if (!MixedRealityToolkit.Instance.ActiveProfile.IsInputSystemEnabled)
             {
                 RenderMixedRealityToolkitLogo(); 
@@ -119,7 +106,6 @@
             {
                 return;
             }
-
             if (MixedRealityToolkit.Instance.ActiveProfile.InputSystemProfile.InputActionsProfile == null)
             {
                 EditorGUILayout.HelpBox("No input actions found, please specify a input action profile in the main configuration.", MessageType.Error);
