--- conflicted
+++ resolved
@@ -32,16 +32,12 @@
 
         public override void OnInspectorGUI()
         {
-<<<<<<< HEAD
-            if (!MixedRealityToolkit.Instance.ActiveProfile.IsInputSystemEnabled)
-=======
             RenderTitleDescriptionAndLogo(
                 "Input Actions",
                 "Input Actions are any/all actions your users will be able to make when interacting with your application.\n\n" +
                 "After defining all your actions, you can then wire up these actions to hardware sensors, controllers, and other input devices.");
 
             if (MixedRealityInspectorUtility.CheckMixedRealityConfigured(true, !RenderAsSubProfile))
->>>>>>> e73c6dfd
             {
                 if (!MixedRealityToolkit.Instance.ActiveProfile.IsInputSystemEnabled)
                 {
@@ -49,29 +45,15 @@
 
                     DrawBacktrackProfileButton("Back to Configuration Profile", MixedRealityToolkit.Instance.ActiveProfile);
 
-<<<<<<< HEAD
-                return;
-            }
+                    return;
+                }
   
             if (!RenderProfileHeader(ProfileTitle, ProfileDescription, BackProfileType.Input))
-            {
-                return;
-            }
-
-            GUI.enabled = !CheckProfileLock((BaseMixedRealityProfile)target);
-=======
-                    return;
-                }
-
-                if (DrawBacktrackProfileButton("Back to Input Profile", MixedRealityToolkit.Instance.ActiveProfile.InputSystemProfile))
                 {
                     return;
                 }
             }
-
-            CheckProfileLock(target);
-
->>>>>>> e73c6dfd
+            GUI.enabled = !CheckProfileLock((BaseMixedRealityProfile)target);
             serializedObject.Update();
 
             RenderList(inputActionList);
