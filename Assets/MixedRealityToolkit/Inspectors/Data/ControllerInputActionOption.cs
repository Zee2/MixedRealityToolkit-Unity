﻿// Copyright (c) Microsoft Corporation. All rights reserved.
// Licensed under the MIT License. See LICENSE in the project root for license information.﻿

using Microsoft.MixedReality.Toolkit.Input;
using Microsoft.MixedReality.Toolkit.Utilities;
using System;
using UnityEngine;

<<<<<<< HEAD
namespace Microsoft.MixedReality.Toolkit.Editor.Input
=======
namespace MRTKPrefix.Input.Editor
>>>>>>> c56bcb93
{
    /// <summary>
    /// Used to aid in layout of Controller Input Actions.
    /// </summary>
    [Serializable]
    public class ControllerInputActionOption
    {
        public SupportedControllerType Controller;
        public Handedness Handedness;
        public Vector2[] InputLabelPositions;
        public bool[] IsLabelFlipped;
    }
}<|MERGE_RESOLUTION|>--- conflicted
+++ resolved
@@ -6,11 +6,7 @@
 using System;
 using UnityEngine;
 
-<<<<<<< HEAD
-namespace Microsoft.MixedReality.Toolkit.Editor.Input
-=======
 namespace MRTKPrefix.Input.Editor
->>>>>>> c56bcb93
 {
     /// <summary>
     /// Used to aid in layout of Controller Input Actions.
