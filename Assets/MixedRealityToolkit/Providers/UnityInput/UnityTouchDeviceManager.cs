--- conflicted
+++ resolved
@@ -32,7 +32,7 @@
             Transform playspace,
             string name = null,
             uint priority = DefaultPriority,
-            MixedRealityInputSystemProfile profile = null) : base(registrar, inputSystem, name, priority, profile, playspace) { }
+            MixedRealityInputSystemProfile profile = null) : base(registrar, inputSystem, playspace, name, priority, profile) { }
 
         private static readonly Dictionary<int, UnityTouchController> ActiveTouches = new Dictionary<int, UnityTouchController>();
 
@@ -100,13 +100,8 @@
 
                 if (inputSystem != null)
                 {
-<<<<<<< HEAD
-                    var pointers = RequestPointers(typeof(UnityTouchController), Handedness.Any, true);
+                    var pointers = RequestPointers(SupportedControllerType.TouchScreen, Handedness.Any);
                     inputSource = inputSystem.RequestNewGenericInputSource($"Touch {touch.fingerId}", pointers);
-=======
-                    var pointers = RequestPointers(SupportedControllerType.TouchScreen, Handedness.Any);
-                    inputSource = MixedRealityToolkit.InputSystem.RequestNewGenericInputSource($"Touch {touch.fingerId}", pointers);
->>>>>>> fb85ccb2
                 }
 
                 controller = new UnityTouchController(TrackingState.NotApplicable, Handedness.Any, inputSource);
