// Copyright (c) Microsoft Corporation. All rights reserved.
// Licensed under the MIT License. See LICENSE in the project root for license information.

using UnityEngine;
using HoloToolkit.Unity;
using System;
using HoloToolkit.Unity.InputModule;

<<<<<<< HEAD
public class TextToSpeechManagerTest : MonoBehaviour, IInputHandler
=======
#if UNITY_EDITOR || UNITY_WSA
using UnityEngine.VR.WSA.Input;
#endif

public class TextToSpeechManagerTest : MonoBehaviour
>>>>>>> 497be9c2
{
    public TextToSpeechManager textToSpeechManager;
#if UNITY_EDITOR || UNITY_WSA
    private GestureRecognizer gestureRecognizer;

    private bool started = false;
    private bool addedInputManagerHandler = false;

    private void Start()
    {
        started = true;
        TryAddInputManagerHandler();
    }

    private void OnEnable()
    {
        if (started)
        {
            TryAddInputManagerHandler();
        }
    }

    private void TryAddInputManagerHandler()
    {
        if (!addedInputManagerHandler)
        {
            InputManager.Instance.PushFallbackInputHandler(gameObject);
            addedInputManagerHandler = true;
        }
    }

    private void OnDisable()
    {
        if (addedInputManagerHandler)
        {
            InputManager.Instance.PopFallbackInputHandler();
            addedInputManagerHandler = false;
        }
    }

    void IInputHandler.OnInputDown(InputEventData eventData)
    {
        // Nothing.
    }

    void IInputHandler.OnInputUp(InputEventData eventData)
    {
        if (eventData.PressKind == InteractionPressKind.Select)
        {
            GameObject obj = FocusManager.Instance.TryGetFocusedObject(eventData);

            // Try and get a TTS Manager
            TextToSpeechManager tts = (obj == null)
                ? null
                : obj.GetComponent<TextToSpeechManager>();

            if (tts != null)
            {
                // If we have a text to speech manager on the target object, say something.
                // This voice will appear to emanate from the object.
                if (!tts.IsSpeaking())
                {
                    // Get the name
                    var voiceName = Enum.GetName(typeof(TextToSpeechVoice), tts.Voice);

                    // Create message
                    var msg = string.Format("This is the {0} voice. It should sound like it's coming from the object you clicked. Feel free to walk around and listen from different angles.", voiceName);

                    // Speak message
                    tts.SpeakText(msg);
                }
                else
                {
                    tts.StopSpeaking();
                }

                eventData.Use(); // Mark the event as used, so it doesn't fall through to other handlers.
            }
        }
    }
#endif

    public void SpeakTime()
    {
        // Say something using the text to speech manager on THIS test class (the "global" one).
        // This voice will appear to follow the user.
        textToSpeechManager.SpeakText("The time is " + DateTime.Now.ToString("t"));
    }
}<|MERGE_RESOLUTION|>--- conflicted
+++ resolved
@@ -6,20 +6,16 @@
 using System;
 using HoloToolkit.Unity.InputModule;
 
-<<<<<<< HEAD
-public class TextToSpeechManagerTest : MonoBehaviour, IInputHandler
-=======
 #if UNITY_EDITOR || UNITY_WSA
 using UnityEngine.VR.WSA.Input;
+using UnityEngine.Windows.Speech;
 #endif
 
-public class TextToSpeechManagerTest : MonoBehaviour
->>>>>>> 497be9c2
+public class TextToSpeechManagerTest : MonoBehaviour, IInputHandler
 {
     public TextToSpeechManager textToSpeechManager;
+
 #if UNITY_EDITOR || UNITY_WSA
-    private GestureRecognizer gestureRecognizer;
-
     private bool started = false;
     private bool addedInputManagerHandler = false;
 
