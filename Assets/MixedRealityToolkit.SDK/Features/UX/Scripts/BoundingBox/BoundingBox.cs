--- conflicted
+++ resolved
@@ -1142,31 +1142,10 @@
 
             for (int i = 0; i < boundsCorners.Length; ++i)
             {
-<<<<<<< HEAD
                 GameObject corner = new GameObject();
                 corner.name = "corner_" + i.ToString();
                 corner.transform.parent = rigRoot.transform;
                 corner.transform.localPosition = boundsCorners[i];
-=======
-                // Use default HoloLens v1 cube style handles
-                for (int i = 0; i < boundsCorners.Length; ++i)
-                {
-                    GameObject cube = GameObject.CreatePrimitive(PrimitiveType.Cube);
-                    cube.name = "corner_" + i.ToString();
-
-                    cube.transform.localScale = new Vector3(scaleHandleSize, scaleHandleSize, scaleHandleSize);
-                    cornerVisualScaleToMatchHandleSize = scaleHandleSize;
-                    cube.transform.position = boundsCorners[i];
-
-                    var contextInfo = cube.EnsureComponent<CursorContextInfo>();
-                    contextInfo.CurrentCursorAction = CursorContextInfo.CursorAction.Scale;
-                    contextInfo.ObjectCenter = rigRoot.transform;
-
-                    // In order for the cube to be grabbed using near interaction we need
-                    // to add NearInteractionGrabbable;
-                    var g = cube.EnsureComponent<NearInteractionGrabbable>();
-                    g.ShowTetherWhenManipulating = drawTetherWhenManipulating;
->>>>>>> 582fca3f
 
                 BoxCollider collider = corner.AddComponent<BoxCollider>();
                 collider.size = scaleHandleSize * Vector3.one;
@@ -1195,38 +1174,8 @@
                 }
                 else
                 {
-<<<<<<< HEAD
                     prefabToInstantiate = scaleHandlePrefab;
                 }
-=======
-                    GameObject corner = new GameObject();
-                    corner.name = "corner_" + i.ToString();
-                    corner.transform.parent = rigRoot.transform;
-                    corner.transform.localPosition = boundsCorners[i];
-
-                    BoxCollider collider = corner.AddComponent<BoxCollider>();
-                    collider.size = scaleHandleSize * Vector3.one;
-
-                    var contextInfo = corner.EnsureComponent<CursorContextInfo>();
-                    contextInfo.CurrentCursorAction = CursorContextInfo.CursorAction.Scale;
-                    contextInfo.ObjectCenter = rigRoot.transform;
-
-                    // In order for the corner to be grabbed using near interaction we need
-                    // to add NearInteractionGrabbable;
-                    var g = corner.EnsureComponent<NearInteractionGrabbable>();
-                    g.ShowTetherWhenManipulating = drawTetherWhenManipulating;
-
-                    GameObject visualsScale = new GameObject();
-                    visualsScale.name = "visualsScale";
-                    visualsScale.transform.parent = corner.transform;
-                    visualsScale.transform.localPosition = Vector3.zero;
-
-                    // Compute mirroring scale
-                    {
-                        Vector3 p = boundsCorners[i];
-                        visualsScale.transform.localScale = new Vector3(Mathf.Sign(p[0]), Mathf.Sign(p[1]), Mathf.Sign(p[2]));
-                    }
->>>>>>> 582fca3f
 
                 if (prefabToInstantiate == null)
                 {
@@ -1342,7 +1291,6 @@
                         ball.name = "midpoint_" + i.ToString();
                         ball.transform.localPosition = edgeCenters[i];
 
-<<<<<<< HEAD
                         // Align handle with its edge assuming that the prefab is initially aligned with the up direction 
                         if (edgeAxes[i] == CardinalAxisType.X)
                         {
@@ -1354,16 +1302,6 @@
                             Quaternion realignment = Quaternion.FromToRotation(Vector3.up, Vector3.forward);
                             ball.transform.localRotation = realignment * ball.transform.localRotation;
                         }
-=======
-                    var contextInfo = ball.EnsureComponent<CursorContextInfo>();
-                    contextInfo.CurrentCursorAction = CursorContextInfo.CursorAction.Rotate;
-                    contextInfo.ObjectCenter = rigRoot.transform;
-
-                    // In order for the ball to be grabbed using near interaction we need
-                    // to add NearInteractionGrabbable;
-                    var g = ball.EnsureComponent<NearInteractionGrabbable>();
-                    g.ShowTetherWhenManipulating = drawTetherWhenManipulating;
->>>>>>> 582fca3f
 
                         if (rotationHandlePrefabColliderType == RotationHandlePrefabCollider.Sphere)
                         {
@@ -1487,8 +1425,6 @@
                 boxDisplay.transform.localScale = GetBoxDisplayScale();
                 boxDisplay.transform.parent = rigRoot.transform;
             }
-<<<<<<< HEAD
-=======
         }
 
         private Vector3 GetBoxDisplayScale()
@@ -1501,7 +1437,6 @@
             displayScale.z = (flattenAxis == FlattenModeType.FlattenZ) ? flattenAxisDisplayScale : displayScale.z;
 
             return 2.0f * displayScale;
->>>>>>> 582fca3f
         }
 
         private void SetBoundingBoxCollider()
