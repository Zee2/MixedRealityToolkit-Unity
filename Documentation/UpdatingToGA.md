--- conflicted
+++ resolved
@@ -176,7 +176,7 @@
 
 ### ReadOnlyAttribute
 
-- The `Microsoft.MixedReality.Toolkit` namespace has been added to `ReadOnlyAttribute`, `BeginReadOnlyGroupAttribute`, and `EndReadOnlyGroupAttribute`.
+The `Microsoft.MixedReality.Toolkit` namespace has been added to `ReadOnlyAttribute`, `BeginReadOnlyGroupAttribute`, and `EndReadOnlyGroupAttribute`.
 
 ### PointerClickHandler
 
@@ -184,16 +184,15 @@
 
 ### HoloLens clicker support
 
-- The HoloLens clicker's controller mappings have changed from being an unhanded [`WindowsMixedRealityController`](xref:Microsoft.MixedReality.Toolkit.WindowsMixedReality.Input.WindowsMixedRealityController) to being an unhanded [`WindowsMixedRealityGGVHand`](xref:Microsoft.MixedReality.Toolkit.WindowsMixedReality.Input.WindowsMixedRealityGGVHand). To account for this, an automatic updater will run the first time you open your ControllerMapping profile. Please open any custom profiles at least once after upgrading to GA in order to trigger this one-time migration step.
-
-<<<<<<< HEAD
+The HoloLens clicker's controller mappings have changed from being an unhanded [`WindowsMixedRealityController`](xref:Microsoft.MixedReality.Toolkit.WindowsMixedReality.Input.WindowsMixedRealityController) to being an unhanded [`WindowsMixedRealityGGVHand`](xref:Microsoft.MixedReality.Toolkit.WindowsMixedReality.Input.WindowsMixedRealityGGVHand). To account for this, an automatic updater will run the first time you open your ControllerMapping profile. Please open any custom profiles at least once after upgrading to GA in order to trigger this one-time migration step.
+
 ### InteractableHighlight
 
 The `InteractableHighlight` class has been deprecated. The `InteractableOnFocus` class and `FocusInteractableStates` asset should be used instead. To create a new `Theme` asset for the `InteractableOnFocus`, right click in the project window and select *Create* > *Mixed Reality Toolkit* > *Interactable* > *Theme*.
-=======
+
 ### HandInteractionPanZoom
-- `HandInteractionPanZoom` has been moved to the UI namespace as it was not an input component. `HandPanEventData` has also been moved into this namespace, and simplified to correspond with other UI event data. 
->>>>>>> 6c9ee139
+
+`HandInteractionPanZoom` has been moved to the UI namespace as it was not an input component. `HandPanEventData` has also been moved into this namespace, and simplified to correspond with other UI event data. 
 
 ## Assembly name changes
 
