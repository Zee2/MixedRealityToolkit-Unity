--- conflicted
+++ resolved
@@ -44,21 +44,16 @@
 
 1. Fork the repository. Click on the "Fork" button on the top right of the page and follow the flow.
 2. Create a branch in your fork (off of the [mrtk_development](https://github.com/microsoft/mixedrealitytoolkit-unity/tree/mrtk_development) branch) to make it easier for you to isolate your fork.
-<<<<<<< HEAD
-> for the legacy HoloToolkit use the [htk_development](https://github.com/Microsoft/MixedRealityToolkit-Unity/tree/htk_development) branch
+    - For the legacy HoloToolkit use the [htk_development](https://github.com/Microsoft/MixedRealityToolkit-Unity/tree/htk_development) branch
 3. Instructions for running tests are at [UnitTests]](UnitTests.md)
 4. Instructions for and running the tests are in the [README](../../README.md). 
-=======
-    - For the legacy HoloToolkit use the [htk_development](https://github.com/Microsoft/MixedRealityToolkit-Unity/tree/htk_development) branch
-3. Instructions for getting the project building and running the tests are in the [README](../../README.md). 
->>>>>>> 24194b2c
-4. Make **small and frequent** commits that include tests which could be a unity scene showing usage of your feature.
-5. Make sure that all the tests continue to pass.
-6. Follow the [Coding Guidelines](CodingGuidelines.md).
-7. Ensure the code and feature(s) are documented as described in the [Documentation Guidelines](DocumentationGuide.md).
-8. Ensure the code works as intended on all [platforms](#supported-platforms).
+5. Make **small and frequent** commits that include tests which could be a unity scene showing usage of your feature.
+6. Make sure that all the tests continue to pass.
+7. Follow the [Coding Guidelines](CodingGuidelines.md).
+8. Ensure the code and feature(s) are documented as described in the [Documentation Guidelines](DocumentationGuide.md).
+9. Ensure the code works as intended on all [platforms](#supported-platforms).
     - For Windows UWP projects, your code must be [WACK compliant](https://developer.microsoft.com/en-us/windows/develop/app-certification-kit). To do this, generate a Visual Studio solution, right click on project; *Store* > *Create App Packages*. Follow the prompts and run WACK tests. Make sure they all succeed.
-9. Update the documentation with additional information as needed.
+10. Update the documentation with additional information as needed.
 
 
 # Pull request
