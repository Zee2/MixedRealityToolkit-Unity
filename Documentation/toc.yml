--- conflicted
+++ resolved
@@ -5,13 +5,10 @@
     href: HTKToMRTKPortingGuide.md
   - name: Updating from RC2 to GA
     href: UpdatingToGA.md
-<<<<<<< HEAD
-=======
   - name: Performance
     href: Performance/PerfGettingStarted.md
   - name: Hologram Stabilization
     href: Hologram-Stabilization.md
->>>>>>> cfdf60e4
 - name: Architecture
   items:
   - name: Overview
@@ -139,14 +136,6 @@
       href: Packaging/MRTK_Packages.md
     - name: MRTK Componentization
       href: Packaging/MRTK_Modularization.md
-<<<<<<< HEAD
-  - name: Performance
-    href: Performance/PerfGettingStarted.md
-  - name: Extension Service Creation Wizard
-    href: Utilities/ExtensionServiceCreationWizard.md
-  - name: Scene Transition Service
-    href: Extensions/SceneTransitionService/SceneTransitionServiceOverview.md
-=======
   - name: Utilities
     items:
     - name: Build Window
@@ -155,7 +144,8 @@
       href: Utilities/OptimizeWindow.md
     - name: Extension Service Creation Wizard
       href: Utilities/ExtensionServiceCreationWizard.md
->>>>>>> cfdf60e4
+  - name: Scene Transition Service
+    href: Extensions/SceneTransitionService/SceneTransitionServiceOverview.md
   - name: Experimental Features
     href: ExperimentalFeatures.md
   - name: Advanced topics
@@ -185,8 +175,4 @@
 - name: Notice
   href: Legal/NOTICE.md
 - name: Authors
-  href: Authors.md
-<<<<<<< HEAD
- 
-=======
->>>>>>> cfdf60e4
+  href: Authors.md